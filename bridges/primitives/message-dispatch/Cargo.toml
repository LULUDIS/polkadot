[package]
name = "bp-message-dispatch"
description = "Primitives of bridge messages dispatch modules."
version = "0.1.0"
authors = ["Parity Technologies <admin@parity.io>"]
edition = "2018"
license = "GPL-3.0-or-later WITH Classpath-exception-2.0"

[dependencies]
bp-runtime = { path = "../runtime", default-features = false }
codec = { package = "parity-scale-codec", version = "2.2.0", default-features = false }
scale-info = { version = "1.0", default-features = false, features = ["derive"] }

# Substrate Dependencies

<<<<<<< HEAD
frame-support = { git = "https://github.com/paritytech/substrate", default-features = false , branch = "dp-jsonrpsee-integration-2" }
sp-std = { git = "https://github.com/paritytech/substrate", default-features = false , branch = "dp-jsonrpsee-integration-2" }
=======
frame-support = { git = "https://github.com/paritytech/substrate", branch = "master", default-features = false }
sp-std = { git = "https://github.com/paritytech/substrate", branch = "master", default-features = false }
>>>>>>> 4fbfb107

[features]
default = ["std"]
std = [
	"bp-runtime/std",
	"codec/std",
	"frame-support/std",
	"scale-info/std",
	"sp-std/std",
]<|MERGE_RESOLUTION|>--- conflicted
+++ resolved
@@ -13,13 +13,8 @@
 
 # Substrate Dependencies
 
-<<<<<<< HEAD
 frame-support = { git = "https://github.com/paritytech/substrate", default-features = false , branch = "dp-jsonrpsee-integration-2" }
 sp-std = { git = "https://github.com/paritytech/substrate", default-features = false , branch = "dp-jsonrpsee-integration-2" }
-=======
-frame-support = { git = "https://github.com/paritytech/substrate", branch = "master", default-features = false }
-sp-std = { git = "https://github.com/paritytech/substrate", branch = "master", default-features = false }
->>>>>>> 4fbfb107
 
 [features]
 default = ["std"]
