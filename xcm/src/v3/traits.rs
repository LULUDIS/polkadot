// Copyright 2020 Parity Technologies (UK) Ltd.
// This file is part of Cumulus.

// Substrate is free software: you can redistribute it and/or modify
// it under the terms of the GNU General Public License as published by
// the Free Software Foundation, either version 3 of the License, or
// (at your option) any later version.

// Substrate is distributed in the hope that it will be useful,
// but WITHOUT ANY WARRANTY; without even the implied warranty of
// MERCHANTABILITY or FITNESS FOR A PARTICULAR PURPOSE.  See the
// GNU General Public License for more details.

// You should have received a copy of the GNU General Public License
// along with Cumulus.  If not, see <http://www.gnu.org/licenses/>.

//! Cross-Consensus Message format data structures.

use crate::v2::Error as OldError;
use core::result;
use parity_scale_codec::{Decode, Encode};
use scale_info::TypeInfo;

use super::*;

#[derive(Copy, Clone, Encode, Decode, Eq, PartialEq, Debug, TypeInfo)]
pub enum Error {
	// Errors that happen due to instructions being executed. These alone are defined in the
	// XCM specification.
	/// An arithmetic overflow happened.
	#[codec(index = 0)]
	Overflow,
	/// The instruction is intentionally unsupported.
	#[codec(index = 1)]
	Unimplemented,
	/// Origin Register does not contain a value value for a reserve transfer notification.
	#[codec(index = 2)]
	UntrustedReserveLocation,
	/// Origin Register does not contain a value value for a teleport notification.
	#[codec(index = 3)]
	UntrustedTeleportLocation,
	/// `MultiLocation` value too large to descend further.
	#[codec(index = 4)]
	MultiLocationFull,
	/// `MultiLocation` value ascend more parents than known ancestors of local location.
	#[codec(index = 5)]
	MultiLocationNotInvertible,
	/// The Origin Register does not contain a valid value for instruction.
	#[codec(index = 6)]
	BadOrigin,
	/// The location parameter is not a valid value for the instruction.
	#[codec(index = 7)]
	InvalidLocation,
	/// The given asset is not handled.
	#[codec(index = 8)]
	AssetNotFound,
	/// An asset transaction (like withdraw or deposit) failed (typically due to type conversions).
	#[codec(index = 9)]
	FailedToTransactAsset(#[codec(skip)] &'static str),
	/// An asset cannot be withdrawn, potentially due to lack of ownership, availability or rights.
	#[codec(index = 10)]
	NotWithdrawable,
	/// An asset cannot be deposited under the ownership of a particular location.
	#[codec(index = 11)]
	LocationCannotHold,
	/// Attempt to send a message greater than the maximum supported by the transport protocol.
	#[codec(index = 12)]
	ExceedsMaxMessageSize,
	/// The given message cannot be translated into a format supported by the destination.
	#[codec(index = 13)]
	DestinationUnsupported,
	/// Destination is routable, but there is some issue with the transport mechanism.
	#[codec(index = 14)]
	Transport(#[codec(skip)] &'static str),
	/// Destination is known to be unroutable.
	#[codec(index = 15)]
	Unroutable,
	/// Used by `ClaimAsset` when the given claim could not be recognized/found.
	#[codec(index = 16)]
	UnknownClaim,
	/// Used by `Transact` when the functor cannot be decoded.
	#[codec(index = 17)]
	FailedToDecode,
	/// Used by `Transact` to indicate that the given weight limit could be breached by the functor.
	#[codec(index = 18)]
	MaxWeightInvalid,
	/// Used by `BuyExecution` when the Holding Register does not contain payable fees.
	#[codec(index = 19)]
	NotHoldingFees,
	/// Used by `BuyExecution` when the fees declared to purchase weight are insufficient.
	#[codec(index = 20)]
	TooExpensive,
	/// Used by the `Trap` instruction to force an error intentionally. Its code is included.
	#[codec(index = 21)]
	Trap(u64),
	/// Used by `ExpectAsset`, `ExpectError` and `ExpectOrigin` when the expectation was not true.
	#[codec(index = 22)]
	ExpectationFalse,
	/// The provided pallet index was not found.
	#[codec(index = 23)]
	PalletNotFound,
	/// The given pallet's name is different to that expected.
	#[codec(index = 24)]
	NameMismatch,
	/// The given pallet's version has an incompatible version to that expected.
	#[codec(index = 25)]
	VersionIncompatible,
	/// The given operation would lead to an overflow of the Holding Register.
	#[codec(index = 26)]
	HoldingWouldOverflow,
<<<<<<< HEAD
	/// The message was unable to be exported.
	#[codec(index = 27)]
	ExportError,
=======
	/// `MultiLocation` value failed to be reanchored.
	#[codec(index = 27)]
	ReanchorFailed,
>>>>>>> a8374275

	// Errors that happen prior to instructions being executed. These fall outside of the XCM spec.
	/// XCM version not able to be handled.
	UnhandledXcmVersion,
	/// Execution of the XCM would potentially result in a greater weight used than weight limit.
	WeightLimitReached(Weight),
	/// The XCM did not pass the barrier condition for execution.
	///
	/// The barrier condition differs on different chains and in different circumstances, but
	/// generally it means that the conditions surrounding the message were not such that the chain
	/// considers the message worth spending time executing. Since most chains lift the barrier to
	/// execution on appropriate payment, presentation of an NFT voucher, or based on the message
	/// origin, it means that none of those were the case.
	Barrier,
	/// The weight of an XCM message is not computable ahead of execution.
	WeightNotComputable,
}

impl TryFrom<OldError> for Error {
	type Error = ();
	fn try_from(old_error: OldError) -> result::Result<Error, ()> {
		use OldError::*;
		Ok(match old_error {
			Overflow => Self::Overflow,
			Unimplemented => Self::Unimplemented,
			UntrustedReserveLocation => Self::UntrustedReserveLocation,
			UntrustedTeleportLocation => Self::UntrustedTeleportLocation,
			MultiLocationFull => Self::MultiLocationFull,
			MultiLocationNotInvertible => Self::MultiLocationNotInvertible,
			BadOrigin => Self::BadOrigin,
			InvalidLocation => Self::InvalidLocation,
			AssetNotFound => Self::AssetNotFound,
			FailedToTransactAsset(s) => Self::FailedToTransactAsset(s),
			NotWithdrawable => Self::NotWithdrawable,
			LocationCannotHold => Self::LocationCannotHold,
			ExceedsMaxMessageSize => Self::ExceedsMaxMessageSize,
			DestinationUnsupported => Self::DestinationUnsupported,
			Transport(s) => Self::Transport(s),
			Unroutable => Self::Unroutable,
			UnknownClaim => Self::UnknownClaim,
			FailedToDecode => Self::FailedToDecode,
			MaxWeightInvalid => Self::MaxWeightInvalid,
			NotHoldingFees => Self::NotHoldingFees,
			TooExpensive => Self::TooExpensive,
			Trap(i) => Self::Trap(i),
			_ => return Err(()),
		})
	}
}

impl From<SendError> for Error {
	fn from(e: SendError) -> Self {
		match e {
			SendError::CannotReachDestination(..) | SendError::Unroutable => Error::Unroutable,
			SendError::Transport(s) => Error::Transport(s),
			SendError::DestinationUnsupported => Error::DestinationUnsupported,
			SendError::ExceedsMaxMessageSize => Error::ExceedsMaxMessageSize,
			SendError::CannotReachNetwork(..) => Error::Unroutable,
		}
	}
}

pub type Result = result::Result<(), Error>;

/// Local weight type; execution time in picoseconds.
pub type Weight = u64;

/// Outcome of an XCM execution.
#[derive(Clone, Encode, Decode, Eq, PartialEq, Debug, TypeInfo)]
pub enum Outcome {
	/// Execution completed successfully; given weight was used.
	Complete(Weight),
	/// Execution started, but did not complete successfully due to the given error; given weight was used.
	Incomplete(Weight, Error),
	/// Execution did not start due to the given error.
	Error(Error),
}

impl Outcome {
	pub fn ensure_complete(self) -> Result {
		match self {
			Outcome::Complete(_) => Ok(()),
			Outcome::Incomplete(_, e) => Err(e),
			Outcome::Error(e) => Err(e),
		}
	}
	pub fn ensure_execution(self) -> result::Result<Weight, Error> {
		match self {
			Outcome::Complete(w) => Ok(w),
			Outcome::Incomplete(w, _) => Ok(w),
			Outcome::Error(e) => Err(e),
		}
	}
	/// How much weight was used by the XCM execution attempt.
	pub fn weight_used(&self) -> Weight {
		match self {
			Outcome::Complete(w) => *w,
			Outcome::Incomplete(w, _) => *w,
			Outcome::Error(_) => 0,
		}
	}
}

pub trait PreparedMessage {
	fn weight_of(&self) -> Weight;
}

/// Type of XCM message executor.
pub trait ExecuteXcm<Call> {
	type Prepared: PreparedMessage;
	fn prepare(message: Xcm<Call>) -> result::Result<Self::Prepared, Xcm<Call>>;
	fn execute(
		origin: impl Into<MultiLocation>,
		pre: Self::Prepared,
		weight_credit: Weight,
	) -> Outcome;

	/// Execute some XCM `message` from `origin` using no more than `weight_limit` weight. The weight limit is
	/// a basic hard-limit and the implementation may place further restrictions or requirements on weight and
	/// other aspects.
	fn execute_xcm(
		origin: impl Into<MultiLocation>,
		message: Xcm<Call>,
		weight_limit: Weight,
	) -> Outcome {
		let origin = origin.into();
		log::debug!(
			target: "xcm::execute_xcm",
			"origin: {:?}, message: {:?}, weight_limit: {:?}",
			origin,
			message,
			weight_limit,
		);
		Self::execute_xcm_in_credit(origin, message, weight_limit, 0)
	}

	/// Execute some XCM `message` from `origin` using no more than `weight_limit` weight.
	///
	/// Some amount of `weight_credit` may be provided which, depending on the implementation, may allow
	/// execution without associated payment.
	fn execute_xcm_in_credit(
		origin: impl Into<MultiLocation>,
		message: Xcm<Call>,
		weight_limit: Weight,
		weight_credit: Weight,
	) -> Outcome {
		let pre = match Self::prepare(message) {
			Ok(x) => x,
			Err(_) => return Outcome::Error(Error::WeightNotComputable),
		};
		let xcm_weight = pre.weight_of();
		if xcm_weight > weight_limit {
			return Outcome::Error(Error::WeightLimitReached(xcm_weight))
		}
		Self::execute(origin, pre, weight_credit)
	}
}

pub enum Weightless {}
impl PreparedMessage for Weightless {
	fn weight_of(&self) -> Weight { unreachable!() }
}

impl<C> ExecuteXcm<C> for () {
	type Prepared = Weightless;
	fn prepare(message: Xcm<C>) -> result::Result<Self::Prepared, Xcm<C>> { Err(message) }
	fn execute(
		_: impl Into<MultiLocation>,
		_: Self::Prepared,
		_: Weight,
	) -> Outcome { unreachable!() }
}

/// Error result value when attempting to send an XCM message.
#[derive(Clone, Encode, Decode, Eq, PartialEq, Debug, scale_info::TypeInfo)]
pub enum SendError {
	/// The message and destination combination was not recognized as being reachable.
	///
	/// This is not considered fatal: if there are alternative transport routes available, then
	/// they may be attempted. For this reason, the destination and message are contained.
	CannotReachDestination(MultiLocation, Xcm<()>),
	/// Destination is routable, but there is some issue with the transport mechanism. This is
	/// considered fatal.
	/// A human-readable explanation of the specific issue is provided.
	Transport(#[codec(skip)] &'static str),
	/// Destination is known to be unroutable. This is considered fatal.
	Unroutable,
	/// The given message cannot be translated into a format that the destination can be expected
	/// to interpret.
	DestinationUnsupported,
	/// Message could not be sent due to its size exceeding the maximum allowed by the transport
	/// layer.
	ExceedsMaxMessageSize,
	/// The network was not recognized as being reachable.
	///
	/// This is not considered fatal: if there are alternative transport routes available, then
	/// they may be attempted. For this reason, the network, destination and message are contained.
	CannotReachNetwork(NetworkId, InteriorMultiLocation, Xcm<()>),
}

/// Result value when attempting to send an XCM message.
pub type SendResult = result::Result<(), SendError>;

/// Utility for sending an XCM message.
///
/// These can be amalgamated in tuples to form sophisticated routing systems. In tuple format, each router might return
/// `CannotReachDestination` to pass the execution to the next sender item. Note that each `CannotReachDestination`
/// might alter the destination and the XCM message for to the next router.
///
///
/// # Example
/// ```rust
/// # use xcm::v3::prelude::*;
/// # use parity_scale_codec::Encode;
///
/// /// A sender that only passes the message through and does nothing.
/// struct Sender1;
/// impl SendXcm for Sender1 {
///     fn send_xcm(destination: impl Into<MultiLocation>, message: Xcm<()>) -> SendResult {
///         return Err(SendError::CannotReachDestination(destination.into(), message))
///     }
/// }
///
/// /// A sender that accepts a message that has an X2 junction, otherwise stops the routing.
/// struct Sender2;
/// impl SendXcm for Sender2 {
///     fn send_xcm(destination: impl Into<MultiLocation>, message: Xcm<()>) -> SendResult {
///         if let MultiLocation { parents: 0, interior: X2(j1, j2) } = destination.into() {
///             Ok(())
///         } else {
///             Err(SendError::Unroutable)
///         }
///     }
/// }
///
/// /// A sender that accepts a message from a parent, passing through otherwise.
/// struct Sender3;
/// impl SendXcm for Sender3 {
///     fn send_xcm(destination: impl Into<MultiLocation>, message: Xcm<()>) -> SendResult {
///         let destination = destination.into();
///         match destination {
///             MultiLocation { parents: 1, interior: Here } => Ok(()),
///             _ => Err(SendError::CannotReachDestination(destination, message)),
///         }
///     }
/// }
///
/// // A call to send via XCM. We don't really care about this.
/// # fn main() {
/// let call: Vec<u8> = ().encode();
/// let message = Xcm(vec![Instruction::Transact {
///     origin_kind: OriginKind::Superuser,
///     require_weight_at_most: 0,
///     call: call.into(),
/// }]);
///
/// assert!(
///     // Sender2 will block this.
///     <(Sender1, Sender2, Sender3) as SendXcm>::send_xcm(Parent, message.clone())
///         .is_err()
/// );
///
/// assert!(
///     // Sender3 will catch this.
///     <(Sender1, Sender3) as SendXcm>::send_xcm(Parent, message.clone())
///         .is_ok()
/// );
/// # }
/// ```
pub trait SendXcm {
	/// Send an XCM `message` to a given `destination`.
	///
	/// If it is not a destination which can be reached with this type but possibly could by others, then it *MUST*
	/// return `CannotReachDestination`. Any other error will cause the tuple implementation to exit early without
	/// trying other type fields.
	fn send_xcm(destination: impl Into<MultiLocation>, message: Xcm<()>) -> SendResult;
}

#[impl_trait_for_tuples::impl_for_tuples(30)]
impl SendXcm for Tuple {
	fn send_xcm(destination: impl Into<MultiLocation>, message: Xcm<()>) -> SendResult {
		for_tuples!( #(
			// we shadow `destination` and `message` in each expansion for the next one.
			let (destination, message) = match Tuple::send_xcm(destination, message) {
				Err(SendError::CannotReachDestination(d, m)) => (d, m),
				o @ _ => return o,
			};
		)* );
		Err(SendError::CannotReachDestination(destination.into(), message))
	}
<<<<<<< HEAD
}

/// The info needed to weigh an XCM.
// TODO: Automate Generation
pub trait XcmWeightInfo<Call> {
	fn withdraw_asset(assets: &MultiAssets) -> Weight;
	fn reserve_asset_deposited(assets: &MultiAssets) -> Weight;
	fn receive_teleported_asset(assets: &MultiAssets) -> Weight;
	fn query_response(query_id: &u64, response: &Response, max_weight: &u64) -> Weight;
	fn transfer_asset(assets: &MultiAssets, beneficiary: &MultiLocation) -> Weight;
	fn transfer_reserve_asset(assets: &MultiAssets, dest: &MultiLocation, xcm: &Xcm<()>) -> Weight;
	fn transact(
		origin_kind: &OriginKind,
		require_weight_at_most: &u64,
		call: &DoubleEncoded<Call>,
	) -> Weight;
	fn hrmp_new_channel_open_request(
		sender: &u32,
		max_message_size: &u32,
		max_capacity: &u32,
	) -> Weight;
	fn hrmp_channel_accepted(recipient: &u32) -> Weight;
	fn hrmp_channel_closing(initiator: &u32, sender: &u32, recipient: &u32) -> Weight;
	fn clear_origin() -> Weight;
	fn descend_origin(who: &InteriorMultiLocation) -> Weight;
	fn report_error(response_info: &QueryResponseInfo) -> Weight;
	fn deposit_asset(assets: &MultiAssetFilter, beneficiary: &MultiLocation) -> Weight;
	fn deposit_reserve_asset(
		assets: &MultiAssetFilter,
		dest: &MultiLocation,
		xcm: &Xcm<()>,
	) -> Weight;
	fn exchange_asset(give: &MultiAssetFilter, receive: &MultiAssets) -> Weight;
	fn initiate_reserve_withdraw(
		assets: &MultiAssetFilter,
		reserve: &MultiLocation,
		xcm: &Xcm<()>,
	) -> Weight;
	fn initiate_teleport(assets: &MultiAssetFilter, dest: &MultiLocation, xcm: &Xcm<()>) -> Weight;
	fn report_holding(response_info: &QueryResponseInfo, assets: &MultiAssetFilter) -> Weight;
	fn buy_execution(fees: &MultiAsset, weight_limit: &WeightLimit) -> Weight;
	fn refund_surplus() -> Weight;
	fn set_error_handler(xcm: &Xcm<Call>) -> Weight;
	fn set_appendix(xcm: &Xcm<Call>) -> Weight;
	fn clear_error() -> Weight;
	fn claim_asset(assets: &MultiAssets, ticket: &MultiLocation) -> Weight;
	fn trap(code: &u64) -> Weight;
	fn subscribe_version(query_id: &QueryId, max_response_weight: &u64) -> Weight;
	fn unsubscribe_version() -> Weight;
	fn burn_asset(_assets: &MultiAssets) -> Weight {
		0
	}
	fn expect_asset(_assets: &MultiAssets) -> Weight {
		0
	}
	fn expect_origin(_origin: &Option<MultiLocation>) -> Weight {
		0
	}
	fn expect_error(_error: &Option<(u32, Error)>) -> Weight {
		0
	}
	fn query_pallet() -> Weight {
		0
	}
	fn expect_pallet(_pallet_index: &u32) -> Weight {
		0
	}
	fn report_transact_status(_response_info: &QueryResponseInfo) -> Weight {
		0
	}
	fn clear_transact_status() -> Weight {
		0
	}
	fn universal_origin(_: &Junction) -> Weight {
		0
	}
	fn export_message(_: &NetworkId, _: &InteriorMultiLocation, _: &Xcm<()>) -> Weight {
		0
	}
=======
>>>>>>> a8374275
}<|MERGE_RESOLUTION|>--- conflicted
+++ resolved
@@ -108,15 +108,12 @@
 	/// The given operation would lead to an overflow of the Holding Register.
 	#[codec(index = 26)]
 	HoldingWouldOverflow,
-<<<<<<< HEAD
 	/// The message was unable to be exported.
 	#[codec(index = 27)]
 	ExportError,
-=======
 	/// `MultiLocation` value failed to be reanchored.
-	#[codec(index = 27)]
+	#[codec(index = 28)]
 	ReanchorFailed,
->>>>>>> a8374275
 
 	// Errors that happen prior to instructions being executed. These fall outside of the XCM spec.
 	/// XCM version not able to be handled.
@@ -407,7 +404,6 @@
 		)* );
 		Err(SendError::CannotReachDestination(destination.into(), message))
 	}
-<<<<<<< HEAD
 }
 
 /// The info needed to weigh an XCM.
@@ -487,6 +483,4 @@
 	fn export_message(_: &NetworkId, _: &InteriorMultiLocation, _: &Xcm<()>) -> Weight {
 		0
 	}
-=======
->>>>>>> a8374275
 }