// Copyright 2020 Parity Technologies (UK) Ltd.
// This file is part of Polkadot.

// Polkadot is free software: you can redistribute it and/or modify
// it under the terms of the GNU General Public License as published by
// the Free Software Foundation, either version 3 of the License, or
// (at your option) any later version.

// Polkadot is distributed in the hope that it will be useful,
// but WITHOUT ANY WARRANTY; without even the implied warranty of
// MERCHANTABILITY or FITNESS FOR A PARTICULAR PURPOSE.  See the
// GNU General Public License for more details.

// You should have received a copy of the GNU General Public License
// along with Polkadot.  If not, see <http://www.gnu.org/licenses/>.

use frame_support::{
	traits::{tokens::currency::Currency as CurrencyT, Get, OnUnbalanced as OnUnbalancedT},
	weights::{GetDispatchInfo, Weight, WeightToFeePolynomial},
};
use parity_scale_codec::Decode;
use sp_runtime::traits::{SaturatedConversion, Saturating, Zero};
use sp_std::{convert::TryInto, marker::PhantomData, result::Result};
use xcm::v0::{Error, MultiAsset, MultiLocation, Order, Xcm};
use xcm_executor::{
	traits::{WeightBounds, WeightTrader},
	Assets,
};

pub struct FixedWeightBounds<T, C>(PhantomData<(T, C)>);
impl<T: Get<Weight>, C: Decode + GetDispatchInfo> WeightBounds<C> for FixedWeightBounds<T, C> {
	fn shallow(message: &mut Xcm<C>) -> Result<Weight, ()> {
		Ok(match message {
			Xcm::Transact { call, .. } =>
				call.ensure_decoded()?.get_dispatch_info().weight.saturating_add(T::get()),
<<<<<<< HEAD

			Xcm::RelayedFrom { ref mut message, .. } =>
				T::get().saturating_add(Self::shallow(message.as_mut())?),

=======
			Xcm::RelayedFrom { ref mut message, .. } =>
				T::get().saturating_add(Self::shallow(message.as_mut())?),
>>>>>>> 28823045
			Xcm::WithdrawAsset { effects, .. } |
			Xcm::ReserveAssetDeposit { effects, .. } |
			Xcm::TeleportAsset { effects, .. } => {
				let inner: Weight = effects
					.iter_mut()
					.map(|effect| match effect {
						Order::BuyExecution { .. } => {
							// On success, execution of this will result in more weight being consumed but
							// we don't count it here since this is only the *shallow*, non-negotiable weight
							// spend and doesn't count weight placed behind a `BuyExecution` since it will not
							// be definitely consumed from any existing weight credit if execution of the message
							// is attempted.
							T::get()
						},
						_ => T::get(),
					})
					.sum();
				T::get().saturating_add(inner)
			},
			_ => T::get(),
		})
	}
	fn deep(message: &mut Xcm<C>) -> Result<Weight, ()> {
		Ok(match message {
			Xcm::RelayedFrom { ref mut message, .. } => Self::deep(message.as_mut())?,
			Xcm::WithdrawAsset { effects, .. } |
			Xcm::ReserveAssetDeposit { effects, .. } |
			Xcm::TeleportAsset { effects, .. } => {
				let mut extra = 0;
				for effect in effects.iter_mut() {
					match effect {
						Order::BuyExecution { xcm, .. } =>
							for message in xcm.iter_mut() {
								extra.saturating_accrue(
									Self::shallow(message)?.saturating_add(Self::deep(message)?),
								);
							},
						_ => {},
					}
				}
				extra
			},
			_ => 0,
		})
	}
}

/// Function trait for handling some revenue. Similar to a negative imbalance (credit) handler, but for a
/// `MultiAsset`. Sensible implementations will deposit the asset in some known treasury or block-author account.
pub trait TakeRevenue {
	/// Do something with the given `revenue`, which is a single non-wildcard `MultiAsset`.
	fn take_revenue(revenue: MultiAsset);
}

/// Null implementation just burns the revenue.
impl TakeRevenue for () {
	fn take_revenue(_revenue: MultiAsset) {}
}

/// Simple fee calculator that requires payment in a single concrete fungible at a fixed rate.
///
/// The constant `Get` type parameter should be the concrete fungible ID and the amount of it required for
/// one second of weight.
pub struct FixedRateOfConcreteFungible<T: Get<(MultiLocation, u128)>, R: TakeRevenue>(
	Weight,
	u128,
	PhantomData<(T, R)>,
);
impl<T: Get<(MultiLocation, u128)>, R: TakeRevenue> WeightTrader
	for FixedRateOfConcreteFungible<T, R>
{
	fn new() -> Self {
		Self(0, 0, PhantomData)
	}

	fn buy_weight(&mut self, weight: Weight, payment: Assets) -> Result<Assets, Error> {
		let (id, units_per_second) = T::get();
		use frame_support::weights::constants::WEIGHT_PER_SECOND;
		let amount = units_per_second * (weight as u128) / (WEIGHT_PER_SECOND as u128);
		let required = MultiAsset::ConcreteFungible { amount, id };
		let (unused, _) = payment.less(required).map_err(|_| Error::TooExpensive)?;
		self.0 = self.0.saturating_add(weight);
		self.1 = self.1.saturating_add(amount);
		Ok(unused)
	}

	fn refund_weight(&mut self, weight: Weight) -> MultiAsset {
		let (id, units_per_second) = T::get();
		let weight = weight.min(self.0);
		let amount = units_per_second * (weight as u128) / 1_000_000_000_000u128;
		self.0 -= weight;
		self.1 = self.1.saturating_sub(amount);
		let result = MultiAsset::ConcreteFungible { amount, id };
		result
	}
}

impl<T: Get<(MultiLocation, u128)>, R: TakeRevenue> Drop for FixedRateOfConcreteFungible<T, R> {
	fn drop(&mut self) {
		let revenue = MultiAsset::ConcreteFungible { amount: self.1, id: T::get().0 };
		R::take_revenue(revenue);
	}
}

/// Weight trader which uses the `TransactionPayment` pallet to set the right price for weight and then
/// places any weight bought into the right account.
pub struct UsingComponents<
	WeightToFee: WeightToFeePolynomial<Balance = Currency::Balance>,
	AssetId: Get<MultiLocation>,
	AccountId,
	Currency: CurrencyT<AccountId>,
	OnUnbalanced: OnUnbalancedT<Currency::NegativeImbalance>,
>(
	Weight,
	Currency::Balance,
	PhantomData<(WeightToFee, AssetId, AccountId, Currency, OnUnbalanced)>,
);
impl<
		WeightToFee: WeightToFeePolynomial<Balance = Currency::Balance>,
		AssetId: Get<MultiLocation>,
		AccountId,
		Currency: CurrencyT<AccountId>,
		OnUnbalanced: OnUnbalancedT<Currency::NegativeImbalance>,
	> WeightTrader for UsingComponents<WeightToFee, AssetId, AccountId, Currency, OnUnbalanced>
{
	fn new() -> Self {
		Self(0, Zero::zero(), PhantomData)
	}

	fn buy_weight(&mut self, weight: Weight, payment: Assets) -> Result<Assets, Error> {
		let amount = WeightToFee::calc(&weight);
		let required = MultiAsset::ConcreteFungible {
			amount: amount.try_into().map_err(|_| Error::Overflow)?,
			id: AssetId::get(),
		};
		let (unused, _) = payment.less(required).map_err(|_| Error::TooExpensive)?;
		self.0 = self.0.saturating_add(weight);
		self.1 = self.1.saturating_add(amount);
		Ok(unused)
	}

	fn refund_weight(&mut self, weight: Weight) -> MultiAsset {
		let weight = weight.min(self.0);
		let amount = WeightToFee::calc(&weight);
		self.0 -= weight;
		self.1 = self.1.saturating_sub(amount);
		let result =
			MultiAsset::ConcreteFungible { amount: amount.saturated_into(), id: AssetId::get() };
		result
	}
}
impl<
		WeightToFee: WeightToFeePolynomial<Balance = Currency::Balance>,
		AssetId: Get<MultiLocation>,
		AccountId,
		Currency: CurrencyT<AccountId>,
		OnUnbalanced: OnUnbalancedT<Currency::NegativeImbalance>,
	> Drop for UsingComponents<WeightToFee, AssetId, AccountId, Currency, OnUnbalanced>
{
	fn drop(&mut self) {
		OnUnbalanced::on_unbalanced(Currency::issue(self.1));
	}
}<|MERGE_RESOLUTION|>--- conflicted
+++ resolved
@@ -31,20 +31,15 @@
 impl<T: Get<Weight>, C: Decode + GetDispatchInfo> WeightBounds<C> for FixedWeightBounds<T, C> {
 	fn shallow(message: &mut Xcm<C>) -> Result<Weight, ()> {
 		Ok(match message {
-			Xcm::Transact { call, .. } =>
-				call.ensure_decoded()?.get_dispatch_info().weight.saturating_add(T::get()),
-<<<<<<< HEAD
-
-			Xcm::RelayedFrom { ref mut message, .. } =>
-				T::get().saturating_add(Self::shallow(message.as_mut())?),
-
-=======
-			Xcm::RelayedFrom { ref mut message, .. } =>
-				T::get().saturating_add(Self::shallow(message.as_mut())?),
->>>>>>> 28823045
-			Xcm::WithdrawAsset { effects, .. } |
-			Xcm::ReserveAssetDeposit { effects, .. } |
-			Xcm::TeleportAsset { effects, .. } => {
+			Xcm::Transact { call, .. } => {
+				call.ensure_decoded()?.get_dispatch_info().weight.saturating_add(T::get())
+			}
+			Xcm::RelayedFrom { ref mut message, .. } => {
+				T::get().saturating_add(Self::shallow(message.as_mut())?)
+			}
+			Xcm::WithdrawAsset { effects, .. }
+			| Xcm::ReserveAssetDeposit { effects, .. }
+			| Xcm::TeleportAsset { effects, .. } => {
 				let inner: Weight = effects
 					.iter_mut()
 					.map(|effect| match effect {
@@ -55,35 +50,36 @@
 							// be definitely consumed from any existing weight credit if execution of the message
 							// is attempted.
 							T::get()
-						},
+						}
 						_ => T::get(),
 					})
 					.sum();
 				T::get().saturating_add(inner)
-			},
+			}
 			_ => T::get(),
 		})
 	}
 	fn deep(message: &mut Xcm<C>) -> Result<Weight, ()> {
 		Ok(match message {
 			Xcm::RelayedFrom { ref mut message, .. } => Self::deep(message.as_mut())?,
-			Xcm::WithdrawAsset { effects, .. } |
-			Xcm::ReserveAssetDeposit { effects, .. } |
-			Xcm::TeleportAsset { effects, .. } => {
+			Xcm::WithdrawAsset { effects, .. }
+			| Xcm::ReserveAssetDeposit { effects, .. }
+			| Xcm::TeleportAsset { effects, .. } => {
 				let mut extra = 0;
 				for effect in effects.iter_mut() {
 					match effect {
-						Order::BuyExecution { xcm, .. } =>
+						Order::BuyExecution { xcm, .. } => {
 							for message in xcm.iter_mut() {
 								extra.saturating_accrue(
 									Self::shallow(message)?.saturating_add(Self::deep(message)?),
 								);
-							},
-						_ => {},
+							}
+						}
+						_ => {}
 					}
 				}
 				extra
-			},
+			}
 			_ => 0,
 		})
 	}
