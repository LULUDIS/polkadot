--- conflicted
+++ resolved
@@ -29,11 +29,6 @@
 sp-core = { git = "https://github.com/paritytech/substrate", branch = "dp-jsonrpsee-integration-2" }
 polkadot-node-subsystem-util = { path = "../../subsystem-util" }
 polkadot-node-subsystem-test-helpers = { path = "../../subsystem-test-helpers" }
-<<<<<<< HEAD
 sp-keyring = { git = "https://github.com/paritytech/substrate", branch = "dp-jsonrpsee-integration-2" }
 parking_lot = "0.11.1"
-=======
-sp-keyring = { git = "https://github.com/paritytech/substrate", branch = "master" }
-parking_lot = "0.11.1"
-test-helpers = { package = "polkadot-primitives-test-helpers", path = "../../../primitives/test-helpers" }
->>>>>>> 1c2a0e2f
+test-helpers = { package = "polkadot-primitives-test-helpers", path = "../../../primitives/test-helpers" }