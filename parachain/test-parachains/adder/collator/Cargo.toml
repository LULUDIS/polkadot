--- conflicted
+++ resolved
@@ -23,31 +23,18 @@
 polkadot-node-primitives = { path = "../../../../node/primitives" }
 polkadot-node-subsystem = { path = "../../../../node/subsystem" }
 
-<<<<<<< HEAD
-sc-cli = { git = "https://github.com/paritytech/substrate", branch = "polkadot-v0.8.29" }
-sp-core = { git = "https://github.com/paritytech/substrate", branch = "polkadot-v0.8.29" }
-sc-authority-discovery = { git = "https://github.com/paritytech/substrate", branch = "polkadot-v0.8.29" }
-sc-service = { git = "https://github.com/paritytech/substrate", branch = "polkadot-v0.8.29" }
-=======
 sc-cli = { git = "https://github.com/paritytech/substrate", branch = "polkadot-v0.8.30" }
 sp-core = { git = "https://github.com/paritytech/substrate", branch = "polkadot-v0.8.30" }
 sc-authority-discovery = { git = "https://github.com/paritytech/substrate", branch = "polkadot-v0.8.30" }
 sc-service = { git = "https://github.com/paritytech/substrate", branch = "polkadot-v0.8.30" }
->>>>>>> 6d781dda
 
 [dev-dependencies]
 polkadot-parachain = { path = "../../.." }
 polkadot-test-service = { path = "../../../../node/test/service" }
 
-<<<<<<< HEAD
-substrate-test-utils = { git = "https://github.com/paritytech/substrate", branch = "polkadot-v0.8.29" }
-sc-service = { git = "https://github.com/paritytech/substrate", branch = "polkadot-v0.8.29" }
-sp-keyring = { git = "https://github.com/paritytech/substrate", branch = "polkadot-v0.8.29" }
-=======
 substrate-test-utils = { git = "https://github.com/paritytech/substrate", branch = "polkadot-v0.8.30" }
 sc-service = { git = "https://github.com/paritytech/substrate", branch = "polkadot-v0.8.30" }
 sp-keyring = { git = "https://github.com/paritytech/substrate", branch = "polkadot-v0.8.30" }
->>>>>>> 6d781dda
 
 tokio = { version = "0.2", features = ["macros"] }
 
