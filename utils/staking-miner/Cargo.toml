[package]
name = "staking-miner"
version = "0.9.13"
authors = ["Parity Technologies <admin@parity.io>"]
edition = "2018"

[dependencies]
codec = { package = "parity-scale-codec", version = "2.0.0" }
tokio = { version = "1.15", features = ["macros"] }
log = "0.4.11"
env_logger = "0.9.0"
<<<<<<< HEAD
structopt = "0.3.25"
jsonrpsee = { version = "0.6", features = ["ws-client"] }
=======
clap = { version = "3.0", features = ["derive", "env"] }
jsonrpsee = { version = "0.4.1", default-features = false, features = ["ws-client"] }
>>>>>>> 1c2a0e2f
serde_json = "1.0"
serde = "1.0.132"
paste = "1.0.6"
thiserror = "1.0.30"

remote-externalities = { git = "https://github.com/paritytech/substrate", branch = "dp-jsonrpsee-integration-2" }

sp-core = { git = "https://github.com/paritytech/substrate", branch = "dp-jsonrpsee-integration-2" }
sp-version = { git = "https://github.com/paritytech/substrate", branch = "dp-jsonrpsee-integration-2" }
sp-io = { git = "https://github.com/paritytech/substrate", branch = "dp-jsonrpsee-integration-2" }
sp-runtime = { git = "https://github.com/paritytech/substrate", branch = "dp-jsonrpsee-integration-2" }
sp-npos-elections = { git = "https://github.com/paritytech/substrate", branch = "dp-jsonrpsee-integration-2" }
sc-transaction-pool-api = { git = "https://github.com/paritytech/substrate", branch = "dp-jsonrpsee-integration-2" }


frame-system = { git = "https://github.com/paritytech/substrate", branch = "dp-jsonrpsee-integration-2" }
frame-support = { git = "https://github.com/paritytech/substrate", branch = "dp-jsonrpsee-integration-2" }
frame-election-provider-support = { git = "https://github.com/paritytech/substrate", branch = "dp-jsonrpsee-integration-2" }
pallet-election-provider-multi-phase = { git = "https://github.com/paritytech/substrate", branch = "dp-jsonrpsee-integration-2" }
pallet-staking = { git = "https://github.com/paritytech/substrate", branch = "dp-jsonrpsee-integration-2" }
pallet-balances = { git = "https://github.com/paritytech/substrate", branch = "dp-jsonrpsee-integration-2" }
pallet-transaction-payment = { git = "https://github.com/paritytech/substrate", branch = "dp-jsonrpsee-integration-2" }

core-primitives = { package = "polkadot-core-primitives", path = "../../core-primitives" }

runtime-common = { package = "polkadot-runtime-common", path = "../../runtime/common" }
polkadot-runtime = { path = "../../runtime/polkadot" }
kusama-runtime = { path = "../../runtime/kusama" }
westend-runtime = { path = "../../runtime/westend" }

sub-tokens = { git = "https://github.com/paritytech/substrate-debug-kit", branch = "master" }

[dev-dependencies]
sp-version = { git = "https://github.com/paritytech/substrate", branch = "dp-jsonrpsee-integration-2" }<|MERGE_RESOLUTION|>--- conflicted
+++ resolved
@@ -9,13 +9,8 @@
 tokio = { version = "1.15", features = ["macros"] }
 log = "0.4.11"
 env_logger = "0.9.0"
-<<<<<<< HEAD
-structopt = "0.3.25"
-jsonrpsee = { version = "0.6", features = ["ws-client"] }
-=======
 clap = { version = "3.0", features = ["derive", "env"] }
 jsonrpsee = { version = "0.4.1", default-features = false, features = ["ws-client"] }
->>>>>>> 1c2a0e2f
 serde_json = "1.0"
 serde = "1.0.132"
 paste = "1.0.6"
