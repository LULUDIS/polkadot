--- conflicted
+++ resolved
@@ -5,16 +5,10 @@
 edition = "2018"
 
 [dependencies]
-<<<<<<< HEAD
+clap = { version = "3.0", features = ["derive"] }
+
 generate-bags = { git = "https://github.com/paritytech/substrate", branch = "dp-jsonrpsee-integration-2" }
 sp-io = { git = "https://github.com/paritytech/substrate", branch = "dp-jsonrpsee-integration-2" }
-structopt = "0.3.25"
-=======
-clap = { version = "3.0", features = ["derive"] }
-
-generate-bags = { git = "https://github.com/paritytech/substrate", branch = "master" }
-sp-io = { git = "https://github.com/paritytech/substrate", branch = "master" }
->>>>>>> 1c2a0e2f
 
 westend-runtime = { path = "../../runtime/westend" }
 kusama-runtime = { path = "../../runtime/kusama" }
