--- conflicted
+++ resolved
@@ -625,7 +625,6 @@
 	type NextSessionRotation = Babe;
 }
 
-<<<<<<< HEAD
 parameter_types! {
 	pub const TokenLocation: MultiLocation = Here.into_location();
 	pub const ThisNetwork: NetworkId = NetworkId::Rococo;
@@ -766,8 +765,6 @@
 	type AdvertisedXcmVersion = pallet_xcm::CurrentXcmVersion;
 }
 
-=======
->>>>>>> cd5df6d6
 impl parachains_session_info::Config for Runtime {}
 
 parameter_types! {
