// Copyright 2020 Parity Technologies (UK) Ltd.
// This file is part of Polkadot.

// Polkadot is free software: you can redistribute it and/or modify
// it under the terms of the GNU General Public License as published by
// the Free Software Foundation, either version 3 of the License, or
// (at your option) any later version.

// Polkadot is distributed in the hope that it will be useful,
// but WITHOUT ANY WARRANTY; without even the implied warranty of
// MERCHANTABILITY or FITNESS FOR A PARTICULAR PURPOSE.  See the
// GNU General Public License for more details.

// You should have received a copy of the GNU General Public License
// along with Polkadot.  If not, see <http://www.gnu.org/licenses/>.

//! Provides glue code over the scheduler and inclusion modules, and accepting
//! one inherent per block that can include new para candidates and bitfields.
//!
//! Unlike other modules in this crate, it does not need to be initialized by the initializer,
//! as it has no initialization logic and its finalization logic depends only on the details of
//! this module.

use crate::{
	configuration,
	disputes::DisputesHandler,
	inclusion, initializer,
	scheduler::{self, CoreAssignment, FreedReason},
	shared, ump,
};
use bitvec::prelude::BitVec;
use frame_support::{
	inherent::{InherentData, InherentIdentifier, MakeFatalError, ProvideInherent},
	pallet_prelude::*,
	traits::Randomness,
};
use frame_system::pallet_prelude::*;
use pallet_babe::{self, CurrentBlockRandomness};
use primitives::v1::{
	BackedCandidate, CandidateHash, CoreIndex, DisputeStatementSet,
	InherentData as ParachainsInherentData, MultiDisputeStatementSet, ScrapedOnChainVotes,
	SessionIndex, SigningContext, UncheckedSignedAvailabilityBitfield,
	UncheckedSignedAvailabilityBitfields, ValidatorId, ValidatorIndex,
	PARACHAINS_INHERENT_IDENTIFIER,
};
use rand::{Rng, SeedableRng};
use scale_info::TypeInfo;
use sp_runtime::traits::Header as HeaderT;
use sp_std::{
	cmp::Ordering,
	collections::{btree_map::BTreeMap, btree_set::BTreeSet},
	prelude::*,
	vec::Vec,
};
#[cfg(feature = "runtime-benchmarks")]
mod benchmarking;

const LOG_TARGET: &str = "runtime::inclusion-inherent";
<<<<<<< HEAD
// In the future, we should benchmark these consts; these are all untested assumptions for now.
const BACKED_CANDIDATE_WEIGHT: Weight = 100_000;
const INCLUSION_INHERENT_CLAIMED_WEIGHT: Weight = 1_000_000_000;
// we assume that 75% of an paras inherent's weight is used processing backed candidates
const MINIMAL_INCLUSION_INHERENT_WEIGHT: Weight = INCLUSION_INHERENT_CLAIMED_WEIGHT / 4;
// The upper bound of cores used for calculating the worst case weight of enacting candidates. This
// value must be updated anytime a production configuration increases the upper bound of cores.
const MAX_EXPECTED_CORES_FOR_WEIGHT_CALC: Weight = 100;
=======
const SKIP_SIG_VERIFY: bool = false;
pub(crate) const VERIFY_SIGS: bool = true;

pub trait WeightInfo {
	/// Variant over `v`, the count of dispute statements in a dispute statement set. This gives the
	/// weight of a single dispute statement set.
	fn enter_variable_disputes(v: u32) -> Weight;
	/// The weight of one bitfield.
	fn enter_bitfields() -> Weight;
	/// Variant over `v`, the count of validity votes for a backed candidate. This gives the weight
	/// of a single backed candidate.
	fn enter_backed_candidates_variable(v: u32) -> Weight;
	/// The weight of a single backed candidate with a code upgrade.
	fn enter_backed_candidate_code_upgrade() -> Weight;
}

pub struct TestWeightInfo;
// `WeightInfo` impl for unit and integration tests. Based off of the `max_block` weight for the
//  mock.
#[cfg(not(feature = "runtime-benchmarks"))]
impl WeightInfo for TestWeightInfo {
	fn enter_variable_disputes(v: u32) -> Weight {
		// MAX Block Weight should fit 4 disputes
		80_000 * v as Weight + 80_000
	}
	fn enter_bitfields() -> Weight {
		// MAX Block Weight should fit 4 backed candidates
		40_000 as Weight
	}
	fn enter_backed_candidates_variable(v: u32) -> Weight {
		// MAX Block Weight should fit 4 backed candidates
		40_000 * v as Weight + 40_000
	}
	fn enter_backed_candidate_code_upgrade() -> Weight {
		0
	}
}
// To simplify benchmarks running as tests, we set all the weights to 0. `enter` will exit early
// when if the data causes it to be over weight, but we don't want that to block a benchmark from
// running as a test.
#[cfg(feature = "runtime-benchmarks")]
impl WeightInfo for TestWeightInfo {
	fn enter_variable_disputes(_v: u32) -> Weight {
		0
	}
	fn enter_bitfields() -> Weight {
		0
	}
	fn enter_backed_candidates_variable(_v: u32) -> Weight {
		0
	}
	fn enter_backed_candidate_code_upgrade() -> Weight {
		0
	}
}

fn paras_inherent_total_weight<T: Config>(
	backed_candidates: &[BackedCandidate<<T as frame_system::Config>::Hash>],
	bitfields: &[UncheckedSignedAvailabilityBitfield],
	disputes: &[DisputeStatementSet],
) -> Weight {
	backed_candidates_weight::<T>(backed_candidates)
		.saturating_add(signed_bitfields_weight::<T>(bitfields.len()))
		.saturating_add(dispute_statements_weight::<T>(disputes))
}

fn dispute_statements_weight<T: Config>(disputes: &[DisputeStatementSet]) -> Weight {
	disputes
		.iter()
		.map(|d| {
			<<T as Config>::WeightInfo as WeightInfo>::enter_variable_disputes(
				d.statements.len() as u32
			)
		})
		.fold(0, |acc, x| acc.saturating_add(x))
}

fn signed_bitfields_weight<T: Config>(bitfields_len: usize) -> Weight {
	<<T as Config>::WeightInfo as WeightInfo>::enter_bitfields()
		.saturating_mul(bitfields_len as Weight)
}

fn backed_candidate_weight<T: frame_system::Config + Config>(
	candidate: &BackedCandidate<T::Hash>,
) -> Weight {
	if candidate.candidate.commitments.new_validation_code.is_some() {
		<<T as Config>::WeightInfo as WeightInfo>::enter_backed_candidate_code_upgrade()
	} else {
		<<T as Config>::WeightInfo as WeightInfo>::enter_backed_candidates_variable(
			candidate.validity_votes.len() as u32,
		)
	}
}

fn backed_candidates_weight<T: frame_system::Config + Config>(
	candidates: &[BackedCandidate<T::Hash>],
) -> Weight {
	candidates
		.iter()
		.map(|c| backed_candidate_weight::<T>(c))
		.fold(0, |acc, x| acc.saturating_add(x))
}

/// A bitfield concerning concluded disputes for candidates
/// associated to the core index equivalent to the bit position.
#[derive(Default, PartialEq, Eq, Clone, Encode, Decode, RuntimeDebug, TypeInfo)]
pub(crate) struct DisputedBitfield(pub(crate) BitVec<bitvec::order::Lsb0, u8>);

impl From<BitVec<bitvec::order::Lsb0, u8>> for DisputedBitfield {
	fn from(inner: BitVec<bitvec::order::Lsb0, u8>) -> Self {
		Self(inner)
	}
}

#[cfg(test)]
impl DisputedBitfield {
	/// Create a new bitfield, where each bit is set to `false`.
	pub fn zeros(n: usize) -> Self {
		Self::from(BitVec::<bitvec::order::Lsb0, u8>::repeat(false, n))
	}
}

pub use pallet::*;
>>>>>>> e0295edf

#[frame_support::pallet]
pub mod pallet {
	use super::*;

	#[pallet::pallet]
	#[pallet::generate_store(pub(super) trait Store)]
	pub struct Pallet<T>(_);

	#[pallet::config]
	#[pallet::disable_frame_system_supertrait_check]
<<<<<<< HEAD
	pub trait Config: inclusion::Config + scheduler::Config + configuration::Config {}
=======
	pub trait Config:
		inclusion::Config + scheduler::Config + initializer::Config + pallet_babe::Config
	{
		/// Weight information for extrinsics in this pallet.
		type WeightInfo: WeightInfo;
	}
>>>>>>> e0295edf

	#[pallet::error]
	pub enum Error<T> {
		/// Inclusion inherent called more than once per block.
		TooManyInclusionInherents,
		/// The hash of the submitted parent header doesn't correspond to the saved block hash of
		/// the parent.
		InvalidParentHeader,
		/// Disputed candidate that was concluded invalid.
		CandidateConcludedInvalid,
		/// The data given to the inherent will result in an overweight block.
		InherentOverweight,
	}

	/// Whether the paras inherent was included within this block.
	///
	/// The `Option<()>` is effectively a `bool`, but it never hits storage in the `None` variant
	/// due to the guarantees of FRAME's storage APIs.
	///
	/// If this is `None` at the end of the block, we panic and render the block invalid.
	#[pallet::storage]
	pub(crate) type Included<T> = StorageValue<_, ()>;

	/// Scraped on chain data for extracting resolved disputes as well as backing votes.
	#[pallet::storage]
	#[pallet::getter(fn on_chain_votes)]
	pub(crate) type OnChainVotes<T: Config> = StorageValue<_, ScrapedOnChainVotes<T::Hash>>;

	#[pallet::hooks]
	impl<T: Config> Hooks<BlockNumberFor<T>> for Pallet<T> {
		fn on_initialize(_: T::BlockNumber) -> Weight {
			T::DbWeight::get().reads_writes(1, 1) // in on_finalize.
		}

		fn on_finalize(_: T::BlockNumber) {
			if Included::<T>::take().is_none() {
				panic!("Bitfields and heads must be included every block");
			}
		}
	}

	#[pallet::inherent]
	impl<T: Config> ProvideInherent for Pallet<T> {
		type Call = Call<T>;
		type Error = MakeFatalError<()>;
		const INHERENT_IDENTIFIER: InherentIdentifier = PARACHAINS_INHERENT_IDENTIFIER;

		fn create_inherent(data: &InherentData) -> Option<Self::Call> {
			let inherent_data = Self::create_inherent_inner(data)?;
			// Sanity check: session changes can invalidate an inherent,
			// and we _really_ don't want that to happen.
			// See <https://github.com/paritytech/polkadot/issues/1327>

			// Calling `Self::enter` here is a safe-guard, to avoid any discrepancy between on-chain checks
			// (`enter`) and the off-chain checks by the block author (this function). Once we are confident
			// in all the logic in this module this check should be removed to optimize performance.

			let inherent_data =
				match Self::enter(frame_system::RawOrigin::None.into(), inherent_data.clone()) {
					Ok(_) => inherent_data,
					Err(err) => {
						log::error!(
							target: LOG_TARGET,
							"dropping paras inherent data because they produced \
							an invalid paras inherent: {:?}",
							err.error,
						);

						ParachainsInherentData {
							bitfields: Vec::new(),
							backed_candidates: Vec::new(),
							disputes: Vec::new(),
							parent_header: inherent_data.parent_header,
						}
					},
				};

			Some(Call::enter { data: inherent_data })
		}

		fn is_inherent(call: &Self::Call) -> bool {
			matches!(call, Call::enter { .. })
		}
	}

	/// Collect all freed cores based on storage data. (i.e. append cores freed from timeouts to
	/// the given `freed_concluded`).
	///
	/// The parameter `freed_concluded` contains all core indicies that became
	/// free due to candidate that became available.
	pub(crate) fn collect_all_freed_cores<T, I>(
		freed_concluded: I,
	) -> BTreeMap<CoreIndex, FreedReason>
	where
		I: core::iter::IntoIterator<Item = (CoreIndex, CandidateHash)>,
		T: Config,
	{
		// Handle timeouts for any availability core work.
		let availability_pred = <scheduler::Pallet<T>>::availability_timeout_predicate();
		let freed_timeout = if let Some(pred) = availability_pred {
			<inclusion::Pallet<T>>::collect_pending(pred)
		} else {
			Vec::new()
		};

		// Schedule paras again, given freed cores, and reasons for freeing.
		let freed = freed_concluded
			.into_iter()
			.map(|(c, _hash)| (c, FreedReason::Concluded))
			.chain(freed_timeout.into_iter().map(|c| (c, FreedReason::TimedOut)))
			.collect::<BTreeMap<CoreIndex, FreedReason>>();
		freed
	}

	#[pallet::call]
	impl<T: Config> Pallet<T> {
		/// Enter the paras inherent. This will process bitfields and backed candidates.
		#[pallet::weight((
<<<<<<< HEAD
			{
				let c = <configuration::Pallet<T>>::config();
				let enact_candidate_weight = <inclusion::Pallet<T>>::enact_candidate_weight(
					c.hrmp_max_message_num_per_candidate,
					c.max_upward_message_num_per_candidate,
					c.hrmp_max_parachain_inbound_channels,
					c.hrmp_max_parathread_inbound_channels,
				)
				// NOTE: this will need to updated if the max number of cores changes.
				* MAX_EXPECTED_CORES_FOR_WEIGHT_CALC;

				MINIMAL_INCLUSION_INHERENT_WEIGHT
				+ data.backed_candidates.len() as Weight * BACKED_CANDIDATE_WEIGHT
				+ enact_candidate_weight
			},
=======
			paras_inherent_total_weight::<T>(
				data.backed_candidates.as_slice(),
				data.bitfields.as_slice(),
				data.disputes.as_slice(),
			),
>>>>>>> e0295edf
			DispatchClass::Mandatory,
		))]
		pub fn enter(
			origin: OriginFor<T>,
			data: ParachainsInherentData<T::Header>,
		) -> DispatchResultWithPostInfo {
			ensure_none(origin)?;

			ensure!(!Included::<T>::exists(), Error::<T>::TooManyInclusionInherents);
			Included::<T>::set(Some(()));

			let ParachainsInherentData {
				bitfields: mut signed_bitfields,
				mut backed_candidates,
				parent_header,
				mut disputes,
			} = data;

			// Check that the submitted parent header indeed corresponds to the previous block hash.
			let parent_hash = <frame_system::Pallet<T>>::parent_hash();
			ensure!(
				parent_header.hash().as_ref() == parent_hash.as_ref(),
				Error::<T>::InvalidParentHeader,
			);

			let mut candidate_weight = backed_candidates_weight::<T>(&backed_candidates);
			let mut bitfields_weight = signed_bitfields_weight::<T>(signed_bitfields.len());
			let disputes_weight = dispute_statements_weight::<T>(&disputes);

			let max_block_weight = <T as frame_system::Config>::BlockWeights::get().max_block;

			// Potentially trim inherent data to ensure processing will be within weight limits
			let total_weight = {
				if candidate_weight
					.saturating_add(bitfields_weight)
					.saturating_add(disputes_weight) >
					max_block_weight
				{
					// if the total weight is over the max block weight, first try clearing backed
					// candidates and bitfields.
					backed_candidates.clear();
					candidate_weight = 0;
					signed_bitfields.clear();
					bitfields_weight = 0;
				}

				if disputes_weight > max_block_weight {
					// if disputes are by themselves overweight already, trim the disputes.
					debug_assert!(candidate_weight == 0 && bitfields_weight == 0);

					let entropy = compute_entropy::<T>(parent_hash);
					let mut rng = rand_chacha::ChaChaRng::from_seed(entropy.into());

					let remaining_weight =
						limit_disputes::<T>(&mut disputes, max_block_weight, &mut rng);
					max_block_weight.saturating_sub(remaining_weight)
				} else {
					candidate_weight
						.saturating_add(bitfields_weight)
						.saturating_add(disputes_weight)
				}
			};

			let expected_bits = <scheduler::Pallet<T>>::availability_cores().len();

			// Handle disputes logic.
			let current_session = <shared::Pallet<T>>::session_index();
			let disputed_bitfield = {
				let new_current_dispute_sets: Vec<_> = disputes
					.iter()
					.filter(|s| s.session == current_session)
					.map(|s| (s.session, s.candidate_hash))
					.collect();

				// Note that `provide_multi_dispute_data` will iterate, verify, and import each
				// dispute; so the input here must be reasonably bounded.
				let _ = T::DisputesHandler::provide_multi_dispute_data(disputes.clone())?;
				if T::DisputesHandler::is_frozen() {
					// The relay chain we are currently on is invalid. Proceed no further on parachains.
					return Ok(Some(dispute_statements_weight::<T>(&disputes)).into())
				}

				let mut freed_disputed = if !new_current_dispute_sets.is_empty() {
					let concluded_invalid_disputes = new_current_dispute_sets
						.iter()
						.filter(|(session, candidate)| {
							T::DisputesHandler::concluded_invalid(*session, *candidate)
						})
						.map(|(_, candidate)| *candidate)
						.collect::<BTreeSet<CandidateHash>>();

					let freed_disputed =
						<inclusion::Pallet<T>>::collect_disputed(&concluded_invalid_disputes)
							.into_iter()
							.map(|core| (core, FreedReason::Concluded))
							.collect();
					freed_disputed
				} else {
					Vec::new()
				};

				// Create a bit index from the set of core indices where each index corresponds to
				// a core index that was freed due to a dispute.
				let disputed_bitfield = create_disputed_bitfield(
					expected_bits,
					freed_disputed.iter().map(|(core_index, _)| core_index),
				);

				if !freed_disputed.is_empty() {
					// unstable sort is fine, because core indices are unique
					// i.e. the same candidate can't occupy 2 cores at once.
					freed_disputed.sort_unstable_by_key(|pair| pair.0); // sort by core index
					<scheduler::Pallet<T>>::free_cores(freed_disputed);
				}

				disputed_bitfield
			};

			// Process new availability bitfields, yielding any availability cores whose
			// work has now concluded.
<<<<<<< HEAD
			let expected_bits = <scheduler::Pallet<T>>::availability_cores().len();
			let (freed_concluded, enacted_weight) = <inclusion::Pallet<T>>::process_bitfields(
=======
			let freed_concluded = <inclusion::Pallet<T>>::process_bitfields(
>>>>>>> e0295edf
				expected_bits,
				signed_bitfields,
				disputed_bitfield,
				<scheduler::Pallet<T>>::core_para,
			);

			// Inform the disputes module of all included candidates.
			let now = <frame_system::Pallet<T>>::block_number();
			for (_, candidate_hash) in &freed_concluded {
				T::DisputesHandler::note_included(current_session, *candidate_hash, now);
			}

			let freed = collect_all_freed_cores::<T, _>(freed_concluded.iter().cloned());

			<scheduler::Pallet<T>>::clear();
			<scheduler::Pallet<T>>::schedule(freed, now);

			let scheduled = <scheduler::Pallet<T>>::scheduled();
			let backed_candidates = sanitize_backed_candidates::<T, _>(
				parent_hash,
				backed_candidates,
				move |candidate_hash: CandidateHash| -> bool {
					<T>::DisputesHandler::concluded_invalid(current_session, candidate_hash)
				},
				&scheduled[..],
			);

			// Process backed candidates according to scheduled cores.
			let parent_storage_root = parent_header.state_root().clone();
			let inclusion::ProcessedCandidates::<<T::Header as HeaderT>::Hash> {
				core_indices: occupied,
				candidate_receipt_with_backing_validator_indices,
			} = <inclusion::Pallet<T>>::process_candidates(
				parent_storage_root,
				backed_candidates,
				scheduled,
				<scheduler::Pallet<T>>::group_validators,
			)?;

			// The number of disputes included in a block is
			// limited by the weight as well as the number of candidate blocks.
			OnChainVotes::<T>::put(ScrapedOnChainVotes::<<T::Header as HeaderT>::Hash> {
				session: current_session,
				backing_validators_per_candidate: candidate_receipt_with_backing_validator_indices,
				disputes,
			});

			// Note which of the scheduled cores were actually occupied by a backed candidate.
			<scheduler::Pallet<T>>::occupied(&occupied);

			// Give some time slice to dispatch pending upward messages.
			// this is max config.ump_service_total_weight
			let _ump_weight = <ump::Pallet<T>>::process_pending_upward_messages();

			Ok(Some(total_weight).into())
		}
	}
}

<<<<<<< HEAD
			Ok(Some(
				enacted_weight +
					MINIMAL_INCLUSION_INHERENT_WEIGHT +
					(backed_candidates_len * BACKED_CANDIDATE_WEIGHT),
			)
			.into())
=======
impl<T: Config> Pallet<T> {
	/// Create the `ParachainsInherentData` that gets passed to [`Self::enter`] in [`Self::create_inherent`].
	/// This code is pulled out of [`Self::create_inherent`] so it can be unit tested.
	fn create_inherent_inner(data: &InherentData) -> Option<ParachainsInherentData<T::Header>> {
		let ParachainsInherentData::<T::Header> {
			bitfields,
			backed_candidates,
			mut disputes,
			parent_header,
		} = match data.get_data(&Self::INHERENT_IDENTIFIER) {
			Ok(Some(d)) => d,
			Ok(None) => return None,
			Err(_) => {
				log::warn!(target: LOG_TARGET, "ParachainsInherentData failed to decode");
				return None
			},
		};

		let parent_hash = <frame_system::Pallet<T>>::parent_hash();

		if parent_hash != parent_header.hash() {
			log::warn!(
				target: LOG_TARGET,
				"ParachainsInherentData references a different parent header hash than frame"
			);
			return None
		}

		let current_session = <shared::Pallet<T>>::session_index();
		let expected_bits = <scheduler::Pallet<T>>::availability_cores().len();
		let validator_public = shared::Pallet::<T>::active_validator_keys();

		T::DisputesHandler::filter_multi_dispute_data(&mut disputes);

		let (concluded_invalid_disputes, mut bitfields, scheduled) =
			frame_support::storage::with_transaction(|| {
				// we don't care about fresh or not disputes
				// this writes them to storage, so let's query it via those means
				// if this fails for whatever reason, that's ok
				let _ =
					T::DisputesHandler::provide_multi_dispute_data(disputes.clone()).map_err(|e| {
						log::warn!(
							target: LOG_TARGET,
							"MultiDisputesData failed to update: {:?}",
							e
						);
						e
					});

				// current concluded invalid disputes, only including the current block's votes
				// TODO why does this say "only including the current block's votes"? This can include
				// remote disputes, right?
				let current_concluded_invalid_disputes = disputes
					.iter()
					.filter(|dss| dss.session == current_session)
					.map(|dss| (dss.session, dss.candidate_hash))
					.filter(|(session, candidate)| {
						<T>::DisputesHandler::concluded_invalid(*session, *candidate)
					})
					.map(|(_session, candidate)| candidate)
					.collect::<BTreeSet<CandidateHash>>();

				// all concluded invalid disputes, that are relevant for the set of candidates
				// the inherent provided
				let concluded_invalid_disputes = backed_candidates
					.iter()
					.map(|backed_candidate| backed_candidate.hash())
					.filter(|candidate| {
						<T>::DisputesHandler::concluded_invalid(current_session, *candidate)
					})
					.collect::<BTreeSet<CandidateHash>>();

				let mut freed_disputed: Vec<_> =
					<inclusion::Pallet<T>>::collect_disputed(&current_concluded_invalid_disputes)
						.into_iter()
						.map(|core| (core, FreedReason::Concluded))
						.collect();

				let disputed_bitfield =
					create_disputed_bitfield(expected_bits, freed_disputed.iter().map(|(x, _)| x));

				if !freed_disputed.is_empty() {
					// unstable sort is fine, because core indices are unique
					// i.e. the same candidate can't occupy 2 cores at once.
					freed_disputed.sort_unstable_by_key(|pair| pair.0); // sort by core index
					<scheduler::Pallet<T>>::free_cores(freed_disputed.clone());
				}

				// The following 3 calls are equiv to a call to `process_bitfields`
				// but we can retain access to `bitfields`.
				let bitfields = sanitize_bitfields::<T, SKIP_SIG_VERIFY>(
					bitfields,
					disputed_bitfield,
					expected_bits,
					parent_hash,
					current_session,
					&validator_public[..],
				);

				let freed_concluded =
					<inclusion::Pallet<T>>::update_pending_availability_and_get_freed_cores::<
						_,
						false,
					>(
						expected_bits,
						&validator_public[..],
						bitfields.clone(),
						<scheduler::Pallet<T>>::core_para,
					);

				let freed = collect_all_freed_cores::<T, _>(freed_concluded.iter().cloned());

				<scheduler::Pallet<T>>::clear();
				<scheduler::Pallet<T>>::schedule(freed, <frame_system::Pallet<T>>::block_number());

				let scheduled = <scheduler::Pallet<T>>::scheduled();

				frame_support::storage::TransactionOutcome::Rollback((
					// concluded disputes for backed candidates in this block
					concluded_invalid_disputes,
					// filtered bitfields,
					bitfields,
					// updated schedule
					scheduled,
				))
			});

		let mut backed_candidates = sanitize_backed_candidates::<T, _>(
			parent_hash,
			backed_candidates,
			move |candidate_hash: CandidateHash| -> bool {
				concluded_invalid_disputes.contains(&candidate_hash)
			},
			&scheduled[..],
		);

		let entropy = compute_entropy::<T>(parent_hash);
		let mut rng = rand_chacha::ChaChaRng::from_seed(entropy.into());
		let max_block_weight = <T as frame_system::Config>::BlockWeights::get().max_block;
		let _consumed_weight = apply_weight_limit::<T>(
			&mut backed_candidates,
			&mut bitfields,
			&mut disputes,
			max_block_weight,
			&mut rng,
		);

		Some(ParachainsInherentData::<T::Header> {
			bitfields,
			backed_candidates,
			disputes,
			parent_header,
		})
	}
}

/// Derive a bitfield from dispute
pub(super) fn create_disputed_bitfield<'a, I>(
	expected_bits: usize,
	freed_cores: I,
) -> DisputedBitfield
where
	I: 'a + IntoIterator<Item = &'a CoreIndex>,
{
	let mut bitvec = BitVec::repeat(false, expected_bits);
	for core_idx in freed_cores {
		let core_idx = core_idx.0 as usize;
		if core_idx < expected_bits {
			bitvec.set(core_idx, true);
>>>>>>> e0295edf
		}
	}
	DisputedBitfield::from(bitvec)
}

/// Select a random subset
///
/// Adds random items to the set until all candidates
/// are tried or the remaining weight is depleted.
///
/// Returns the weight of all selected items from `selectables`
/// as well as their indices in ascending order.
fn random_sel<X, F: Fn(&X) -> Weight>(
	rng: &mut rand_chacha::ChaChaRng,
	selectables: Vec<X>,
	weight_fn: F,
	weight_limit: Weight,
) -> (Weight, Vec<usize>) {
	if selectables.is_empty() {
		return (0 as Weight, Vec::new())
	}
	let mut indices = (0..selectables.len()).into_iter().collect::<Vec<_>>();
	let mut picked_indices = Vec::with_capacity(selectables.len().saturating_sub(1));

	let mut weight_acc = 0 as Weight;
	while !indices.is_empty() {
		// randomly pick an index
		let pick = rng.gen_range(0..indices.len());
		// remove the index from the available set of indices
		let idx = indices.swap_remove(pick);

		let item = &selectables[idx];
		weight_acc += weight_fn(item);

		if weight_acc > weight_limit {
			break
		}

		picked_indices.push(idx);
	}

	// sorting indices, so the ordering is retained
	// unstable sorting is fine, since there are no duplicates
	picked_indices.sort_unstable();
	(weight_acc, picked_indices)
}

/// Considers an upper threshold that the candidates must not exceed.
///
/// If there is sufficient space, all bitfields and candidates will be included.
///
/// Otherwise tries to include all bitfields, and fills in the remaining weight with candidates.
///
/// If even the bitfields are too large to fit into the `max_weight` limit, bitfields are randomly
/// picked and _no_ candidates will be included.
fn apply_weight_limit<T: Config + inclusion::Config>(
	candidates: &mut Vec<BackedCandidate<<T>::Hash>>,
	bitfields: &mut UncheckedSignedAvailabilityBitfields,
	disputes: &mut MultiDisputeStatementSet,
	max_block_weight: Weight,
	rng: &mut rand_chacha::ChaChaRng,
) -> Weight {
	// include as many disputes as possible, always
	let remaining_weight = limit_disputes::<T>(disputes, max_block_weight, rng);

	let total_candidates_weight = backed_candidates_weight::<T>(candidates.as_slice());

	let total_bitfields_weight = signed_bitfields_weight::<T>(bitfields.len());

	let total = total_bitfields_weight.saturating_add(total_candidates_weight);

	// candidates + bitfields fit into the block
	if remaining_weight >= total {
		return total
	}

	// There is weight remaining to be consumed by a subset of candidates
	// which are going to be picked now.
	if let Some(remaining_weight) = remaining_weight.checked_sub(total_bitfields_weight) {
		let (acc_candidate_weight, indices) =
			random_sel::<BackedCandidate<<T as frame_system::Config>::Hash>, _>(
				rng,
				candidates.clone(),
				|c| backed_candidate_weight::<T>(c),
				remaining_weight,
			);
		let mut idx = 0_usize;
		candidates.retain(|_backed_candidate| {
			let exists = indices.binary_search(&idx).is_ok();
			idx += 1;
			exists
		});
		// pick all bitfields, and
		// fill the remaining space with candidates
		let total = acc_candidate_weight.saturating_add(total_bitfields_weight);
		return total
	}

	candidates.clear();

	// insufficient space for even the bitfields alone, so only try to fit as many of those
	// into the block and skip the candidates entirely
	let (total, indices) = random_sel::<UncheckedSignedAvailabilityBitfield, _>(
		rng,
		bitfields.clone(),
		|_| <<T as Config>::WeightInfo as WeightInfo>::enter_bitfields(),
		remaining_weight,
	);

	let mut idx = 0_usize;
	bitfields.retain(|_bitfield| {
		let exists = indices.binary_search(&idx).is_ok();
		idx += 1;
		exists
	});

	total
}

/// Filter bitfields based on freed core indices, validity, and other sanity checks.
///
/// Do sanity checks on the bitfields:
///
///  1. no more than one bitfield per validator
///  2. bitfields are ascending by validator index.
///  3. each bitfield has exactly `expected_bits`
///  4. signature is valid
///  5. remove any disputed core indices
///
/// If any of those is not passed, the bitfield is dropped.
///
/// While this function technically returns a set of unchecked bitfields,
/// they were actually checked and filtered to allow using it in both
/// cases, as `filtering` and `checking` stage.
///
/// `CHECK_SIGS` determines if validator signatures are checked. If true, bitfields that have an
/// invalid signature will be filtered out.
pub(crate) fn sanitize_bitfields<T: crate::inclusion::Config, const CHECK_SIGS: bool>(
	unchecked_bitfields: UncheckedSignedAvailabilityBitfields,
	disputed_bitfield: DisputedBitfield,
	expected_bits: usize,
	parent_hash: T::Hash,
	session_index: SessionIndex,
	validators: &[ValidatorId],
) -> UncheckedSignedAvailabilityBitfields {
	let mut bitfields = Vec::with_capacity(unchecked_bitfields.len());

	let mut last_index: Option<ValidatorIndex> = None;

	if disputed_bitfield.0.len() != expected_bits {
		// This is a system logic error that should never occur, but we want to handle it gracefully
		// so we just drop all bitfields
		log::error!(target: LOG_TARGET, "BUG: disputed_bitfield != expected_bits");
		return vec![]
	}

	let all_zeros = BitVec::<bitvec::order::Lsb0, u8>::repeat(false, expected_bits);
	let signing_context = SigningContext { parent_hash, session_index };
	for unchecked_bitfield in unchecked_bitfields {
		// Find and skip invalid bitfields.
		if unchecked_bitfield.unchecked_payload().0.len() != expected_bits {
			log::trace!(
				target: LOG_TARGET,
				"[CHECK_SIGS: {}] bad bitfield length: {} != {:?}",
				CHECK_SIGS,
				unchecked_bitfield.unchecked_payload().0.len(),
				expected_bits,
			);
			continue
		}

		if unchecked_bitfield.unchecked_payload().0.clone() & disputed_bitfield.0.clone() !=
			all_zeros
		{
			log::trace!(
				target: LOG_TARGET,
				"[CHECK_SIGS: {}] bitfield contains disputed cores: {:?}",
				CHECK_SIGS,
				unchecked_bitfield.unchecked_payload().0.clone() & disputed_bitfield.0.clone()
			);
			continue
		}

		let validator_index = unchecked_bitfield.unchecked_validator_index();

		if !last_index.map_or(true, |last_index: ValidatorIndex| last_index < validator_index) {
			log::trace!(
				target: LOG_TARGET,
				"[CHECK_SIGS: {}] bitfield validator index is not greater than last: !({:?} < {})",
				CHECK_SIGS,
				last_index.as_ref().map(|x| x.0),
				validator_index.0
			);
			continue
		}

		if unchecked_bitfield.unchecked_validator_index().0 as usize >= validators.len() {
			log::trace!(
				target: LOG_TARGET,
				"[CHECK_SIGS: {}] bitfield validator index is out of bounds: {} >= {}",
				CHECK_SIGS,
				validator_index.0,
				validators.len(),
			);
			continue
		}

		let validator_public = &validators[validator_index.0 as usize];

		if CHECK_SIGS {
			if let Ok(signed_bitfield) =
				unchecked_bitfield.try_into_checked(&signing_context, validator_public)
			{
				bitfields.push(signed_bitfield.into_unchecked());
			} else {
				log::warn!(target: LOG_TARGET, "Invalid bitfield signature");
			};
		} else {
			bitfields.push(unchecked_bitfield);
		}

		last_index = Some(validator_index);
	}
	bitfields
}

/// Filter out any candidates that have a concluded invalid dispute.
///
/// `scheduled` follows the same naming scheme as provided in the
/// guide: Currently `free` but might become `occupied`.
/// For the filtering here the relevant part is only the current `free`
/// state.
///
/// `candidate_has_concluded_invalid_dispute` must return `true` if the candidate
/// is disputed, false otherwise
fn sanitize_backed_candidates<T: crate::inclusion::Config, F: Fn(CandidateHash) -> bool>(
	relay_parent: T::Hash,
	mut backed_candidates: Vec<BackedCandidate<T::Hash>>,
	candidate_has_concluded_invalid_dispute: F,
	scheduled: &[CoreAssignment],
) -> Vec<BackedCandidate<T::Hash>> {
	// Remove any candidates that were concluded invalid.
	backed_candidates.retain(|backed_candidate| {
		!candidate_has_concluded_invalid_dispute(backed_candidate.candidate.hash())
	});

	// Assure the backed candidate's `ParaId`'s core is free.
	// This holds under the assumption that `Scheduler::schedule` is called _before_.
	// Also checks the candidate references the correct relay parent.
	let scheduled_paras_set = scheduled
		.into_iter()
		.map(|core_assignment| core_assignment.para_id)
		.collect::<BTreeSet<_>>();
	backed_candidates.retain(|backed_candidate| {
		let desc = backed_candidate.descriptor();
		desc.relay_parent == relay_parent && scheduled_paras_set.contains(&desc.para_id)
	});

	backed_candidates
}

fn compute_entropy<T: Config>(parent_hash: T::Hash) -> [u8; 32] {
	const CANDIDATE_SEED_SUBJECT: [u8; 32] = *b"candidate-seed-selection-subject";
	let vrf_random = CurrentBlockRandomness::<T>::random(&CANDIDATE_SEED_SUBJECT[..]).0;
	let mut entropy: [u8; 32] = CANDIDATE_SEED_SUBJECT.clone();
	if let Some(vrf_random) = vrf_random {
		entropy.as_mut().copy_from_slice(vrf_random.as_ref());
	} else {
		// in case there is no vrf randomness present, we utilize the relay parent
		// as seed, it's better than a static value.
		log::warn!(target: LOG_TARGET, "CurrentBlockRandomness did not provide entropy");
		entropy.as_mut().copy_from_slice(parent_hash.as_ref());
	}
	entropy
}

/// Limit disputes in place.
///
/// Returns the unused weight of `remaining_weight`.
fn limit_disputes<T: Config>(
	disputes: &mut MultiDisputeStatementSet,
	remaining_weight: Weight,
	rng: &mut rand_chacha::ChaChaRng,
) -> Weight {
	let mut remaining_weight = remaining_weight;
	let disputes_weight = dispute_statements_weight::<T>(&disputes);
	if disputes_weight > remaining_weight {
		// Sort the dispute statements according to the following prioritization:
		//  1. Prioritize local disputes over remote disputes.
		//  2. Prioritize older disputes over newer disputes.
		disputes.sort_unstable_by(|a, b| {
			let a_local_block = T::DisputesHandler::included_state(a.session, a.candidate_hash);
			let b_local_block = T::DisputesHandler::included_state(b.session, b.candidate_hash);
			match (a_local_block, b_local_block) {
				// Prioritize local disputes over remote disputes.
				(None, Some(_)) => Ordering::Greater,
				(Some(_), None) => Ordering::Less,
				// For local disputes, prioritize those that occur at an earlier height.
				(Some(a_height), Some(b_height)) => a_height.cmp(&b_height),
				// Prioritize earlier remote disputes using session as rough proxy.
				(None, None) => a.session.cmp(&b.session),
			}
		});

		// Since the disputes array is sorted, we may use binary search to find the beginning of
		// remote disputes
		let idx = disputes
			.binary_search_by(|probe| {
				if T::DisputesHandler::included_state(probe.session, probe.candidate_hash).is_some()
				{
					Ordering::Greater
				} else {
					Ordering::Less
				}
			})
			// The above predicate will never find an item and therefore we are guaranteed to obtain
			// an error, which we can safely unwrap. QED.
			.unwrap_err();

		// Due to the binary search predicate above, the index computed will constitute the beginning
		// of the remote disputes sub-array
		let remote_disputes = disputes.split_off(idx);

		// Select disputes in-order until the remaining weight is attained
		disputes.retain(|d| {
			let dispute_weight = <<T as Config>::WeightInfo as WeightInfo>::enter_variable_disputes(
				d.statements.len() as u32,
			);
			if remaining_weight >= dispute_weight {
				remaining_weight -= dispute_weight;
				true
			} else {
				false
			}
		});

		// Compute the statements length of all remote disputes
		let d = remote_disputes.iter().map(|d| d.statements.len() as u32).collect::<Vec<u32>>();

		// Select remote disputes at random until the block is full
		let (acc_remote_disputes_weight, indices) = random_sel::<u32, _>(
			rng,
			d,
			|v| <<T as Config>::WeightInfo as WeightInfo>::enter_variable_disputes(*v),
			remaining_weight,
		);

		// Collect all remote disputes
		let mut remote_disputes =
			indices.into_iter().map(|idx| disputes[idx].clone()).collect::<Vec<_>>();

		// Construct the full list of selected disputes
		disputes.append(&mut remote_disputes);

		// Update the remaining weight
		remaining_weight = remaining_weight.saturating_sub(acc_remote_disputes_weight);
	}

	remaining_weight
}

#[cfg(test)]
mod tests {
	use super::*;

	// In order to facilitate benchmarks as tests we have a benchmark feature gated `WeightInfo` impl
	// that uses 0 for all the weights. Because all the weights are 0, the tests that rely on
	// weights for limiting data will fail, so we don't run them when using the benchmark feature.
	#[cfg(not(feature = "runtime-benchmarks"))]
	mod enter {
		use super::*;
		use crate::{
			builder::{Bench, BenchBuilder},
			mock::{new_test_ext, MockGenesisConfig, Test},
		};
		use frame_support::assert_ok;
		use sp_std::collections::btree_map::BTreeMap;

		struct TestConfig {
			dispute_statements: BTreeMap<u32, u32>,
			dispute_sessions: Vec<u32>,
			backed_and_concluding: BTreeMap<u32, u32>,
			num_validators_per_core: u32,
			includes_code_upgrade: Option<u32>,
		}

		fn make_inherent_data(
			TestConfig {
				dispute_statements,
				dispute_sessions,
				backed_and_concluding,
				num_validators_per_core,
				includes_code_upgrade,
			}: TestConfig,
		) -> Bench<Test> {
			BenchBuilder::<Test>::new()
				.set_max_validators((dispute_sessions.len() as u32) * num_validators_per_core)
				.set_max_validators_per_core(num_validators_per_core)
				.set_dispute_statements(dispute_statements)
				.build(backed_and_concluding, dispute_sessions.as_slice(), includes_code_upgrade)
		}

		#[test]
		// Validate that if we create 2 backed candidates which are assigned to 2 cores that will be freed via
		// becoming fully available, the backed candidates will not be filtered out in `create_inherent` and
		// will not cause `enter` to early.
		fn include_backed_candidates() {
			new_test_ext(MockGenesisConfig::default()).execute_with(|| {
				let dispute_statements = BTreeMap::new();

				let mut backed_and_concluding = BTreeMap::new();
				backed_and_concluding.insert(0, 1);
				backed_and_concluding.insert(1, 1);

				let scenario = make_inherent_data(TestConfig {
					dispute_statements,
					dispute_sessions: vec![0, 0],
					backed_and_concluding,
					num_validators_per_core: 1,
					includes_code_upgrade: None,
				});

				// We expect the scenario to have cores 0 & 1 with pending availability. The backed
				// candidates are also created for cores 0 & 1, so once the pending available
				// become fully available those cores are marked as free and scheduled for the backed
				// candidates.
				let expected_para_inherent_data = scenario.data.clone();

				// Check the para inherent data is as expected:
				// * 1 bitfield per validator (2 validators)
				assert_eq!(expected_para_inherent_data.bitfields.len(), 2);
				// * 1 backed candidate per core (2 cores)
				assert_eq!(expected_para_inherent_data.backed_candidates.len(), 2);
				// * 0 disputes.
				assert_eq!(expected_para_inherent_data.disputes.len(), 0);
				let mut inherent_data = InherentData::new();
				inherent_data
					.put_data(PARACHAINS_INHERENT_IDENTIFIER, &expected_para_inherent_data)
					.unwrap();

				// The current schedule is empty prior to calling `create_inherent_enter`.
				assert_eq!(<scheduler::Pallet<Test>>::scheduled(), vec![]);

				// Nothing is filtered out (including the backed candidates.)
				assert_eq!(
					Pallet::<Test>::create_inherent_inner(&inherent_data.clone()).unwrap(),
					expected_para_inherent_data
				);

				// The schedule is still empty prior to calling `enter`. (`create_inherent_inner` should not
				// alter storage, but just double checking for sanity).
				assert_eq!(<scheduler::Pallet<Test>>::scheduled(), vec![]);

				assert_eq!(Pallet::<Test>::on_chain_votes(), None);
				// Call enter with our 2 backed candidates
				assert_ok!(Pallet::<Test>::enter(
					frame_system::RawOrigin::None.into(),
					expected_para_inherent_data
				));
				assert_eq!(
					// The length of this vec is equal to the number of candidates, so we know our 2
					// backed candidates did not get filtered out
					Pallet::<Test>::on_chain_votes()
						.unwrap()
						.backing_validators_per_candidate
						.len(),
					2
				);
			});
		}

		#[test]
		// Ensure that disputes are filtered out if the session is in the future.
		fn filter_multi_dispute_data() {
			new_test_ext(MockGenesisConfig::default()).execute_with(|| {
				// Create the inherent data for this block
				let dispute_statements = BTreeMap::new();

				let backed_and_concluding = BTreeMap::new();

				let scenario = make_inherent_data(TestConfig {
					dispute_statements,
					dispute_sessions: vec![
						1, 2, 3, /* Session 3 too new, will get filtered out */
					],
					backed_and_concluding,
					num_validators_per_core: 5,
					includes_code_upgrade: None,
				});

				let expected_para_inherent_data = scenario.data.clone();

				// Check the para inherent data is as expected:
				// * 1 bitfield per validator (5 validators per core, 3 disputes => 3 cores, 15 validators)
				assert_eq!(expected_para_inherent_data.bitfields.len(), 15);
				// * 0 backed candidate per core
				assert_eq!(expected_para_inherent_data.backed_candidates.len(), 0);
				// * 3 disputes.
				assert_eq!(expected_para_inherent_data.disputes.len(), 3);
				let mut inherent_data = InherentData::new();
				inherent_data
					.put_data(PARACHAINS_INHERENT_IDENTIFIER, &expected_para_inherent_data)
					.unwrap();

				// The current schedule is empty prior to calling `create_inherent_enter`.
				assert_eq!(<scheduler::Pallet<Test>>::scheduled(), vec![]);

				let multi_dispute_inherent_data =
					Pallet::<Test>::create_inherent_inner(&inherent_data.clone()).unwrap();
				// Dispute for session that lies too far in the future should be filtered out
				assert!(multi_dispute_inherent_data != expected_para_inherent_data);

				assert_eq!(multi_dispute_inherent_data.disputes.len(), 2);

				// Assert that the first 2 disputes are included
				assert_eq!(
					&multi_dispute_inherent_data.disputes[..2],
					&expected_para_inherent_data.disputes[..2],
				);

				// The schedule is still empty prior to calling `enter`. (`create_inherent_inner` should not
				// alter storage, but just double checking for sanity).
				assert_eq!(<scheduler::Pallet<Test>>::scheduled(), vec![]);

				assert_eq!(Pallet::<Test>::on_chain_votes(), None);
				// Call enter with our 2 disputes
				assert_ok!(Pallet::<Test>::enter(
					frame_system::RawOrigin::None.into(),
					multi_dispute_inherent_data,
				));

				assert_eq!(
					// The length of this vec is equal to the number of candidates, so we know there
					// where no backed candidates included
					Pallet::<Test>::on_chain_votes()
						.unwrap()
						.backing_validators_per_candidate
						.len(),
					0
				);
			});
		}

		#[test]
		// Ensure that when dispute data establishes an over weight block that we adequately
		// filter out disputes according to our prioritization rule
		fn limit_dispute_data() {
			new_test_ext(MockGenesisConfig::default()).execute_with(|| {
				// Create the inherent data for this block
				let dispute_statements = BTreeMap::new();
				// No backed and concluding cores, so all cores will be fileld with disputesw
				let backed_and_concluding = BTreeMap::new();

				let scenario = make_inherent_data(TestConfig {
					dispute_statements,
					dispute_sessions: vec![2, 2, 1], // 3 cores, all disputes
					backed_and_concluding,
					num_validators_per_core: 6,
					includes_code_upgrade: None,
				});

				let expected_para_inherent_data = scenario.data.clone();

				// Check the para inherent data is as expected:
				// * 1 bitfield per validator (6 validators per core, 3 disputes => 18 validators)
				assert_eq!(expected_para_inherent_data.bitfields.len(), 18);
				// * 0 backed candidate per core
				assert_eq!(expected_para_inherent_data.backed_candidates.len(), 0);
				// * 3 disputes.
				assert_eq!(expected_para_inherent_data.disputes.len(), 3);
				let mut inherent_data = InherentData::new();
				inherent_data
					.put_data(PARACHAINS_INHERENT_IDENTIFIER, &expected_para_inherent_data)
					.unwrap();

				// The current schedule is empty prior to calling `create_inherent_enter`.
				assert_eq!(<scheduler::Pallet<Test>>::scheduled(), vec![]);

				let limit_inherent_data =
					Pallet::<Test>::create_inherent_inner(&inherent_data.clone()).unwrap();
				// Expect that inherent data is filtered to include only 2 disputes
				assert!(limit_inherent_data != expected_para_inherent_data);

				// Ensure that the included disputes are sorted by session
				assert_eq!(limit_inherent_data.disputes.len(), 2);
				assert_eq!(limit_inherent_data.disputes[0].session, 1);
				assert_eq!(limit_inherent_data.disputes[1].session, 2);

				// The schedule is still empty prior to calling `enter`. (`create_inherent_inner` should not
				// alter storage, but just double checking for sanity).
				assert_eq!(<scheduler::Pallet<Test>>::scheduled(), vec![]);

				assert_eq!(Pallet::<Test>::on_chain_votes(), None);
				// Call enter with our 2 disputes
				assert_ok!(Pallet::<Test>::enter(
					frame_system::RawOrigin::None.into(),
					limit_inherent_data,
				));

				assert_eq!(
					// Ensure that our inherent data did not included backed candidates as expected
					Pallet::<Test>::on_chain_votes()
						.unwrap()
						.backing_validators_per_candidate
						.len(),
					0
				);
			});
		}

		#[test]
		// Ensure that when dispute data establishes an over weight block that we abort
		// due to an over weight block
		fn limit_dispute_data_overweight() {
			new_test_ext(MockGenesisConfig::default()).execute_with(|| {
				// Create the inherent data for this block
				let dispute_statements = BTreeMap::new();
				// No backed and concluding cores, so all cores will be fileld with disputesw
				let backed_and_concluding = BTreeMap::new();

				let scenario = make_inherent_data(TestConfig {
					dispute_statements,
					dispute_sessions: vec![2, 2, 1], // 3 cores, all disputes
					backed_and_concluding,
					num_validators_per_core: 6,
					includes_code_upgrade: None,
				});

				let expected_para_inherent_data = scenario.data.clone();

				// Check the para inherent data is as expected:
				// * 1 bitfield per validator (6 validators per core, 3 disputes => 18 validators)
				assert_eq!(expected_para_inherent_data.bitfields.len(), 18);
				// * 0 backed candidate per core
				assert_eq!(expected_para_inherent_data.backed_candidates.len(), 0);
				// * 3 disputes.
				assert_eq!(expected_para_inherent_data.disputes.len(), 3);
				let mut inherent_data = InherentData::new();
				inherent_data
					.put_data(PARACHAINS_INHERENT_IDENTIFIER, &expected_para_inherent_data)
					.unwrap();

				// The current schedule is empty prior to calling `create_inherent_enter`.
				assert_eq!(<scheduler::Pallet<Test>>::scheduled(), vec![]);

				assert_ok!(Pallet::<Test>::enter(
					frame_system::RawOrigin::None.into(),
					expected_para_inherent_data,
				));
			});
		}

		#[test]
		// Ensure that when a block is over weight due to disputes, but there is still sufficient
		// block weight to include a number of signed bitfields, the inherent data is filtered
		// as expected
		fn limit_dispute_data_ignore_backed_candidates() {
			new_test_ext(MockGenesisConfig::default()).execute_with(|| {
				// Create the inherent data for this block
				let dispute_statements = BTreeMap::new();

				let mut backed_and_concluding = BTreeMap::new();
				// 2 backed candidates shall be scheduled
				backed_and_concluding.insert(0, 2);
				backed_and_concluding.insert(1, 2);

				let scenario = make_inherent_data(TestConfig {
					dispute_statements,
					// 2 backed candidates + 3 disputes (at sessions 2, 1 and 1)
					dispute_sessions: vec![0, 0, 2, 2, 1],
					backed_and_concluding,
					num_validators_per_core: 4,
					includes_code_upgrade: None,
				});

				let expected_para_inherent_data = scenario.data.clone();

				// Check the para inherent data is as expected:
				// * 1 bitfield per validator (4 validators per core, 2 backed candidates, 3 disputes => 4*5 = 20)
				assert_eq!(expected_para_inherent_data.bitfields.len(), 20);
				// * 2 backed candidates
				assert_eq!(expected_para_inherent_data.backed_candidates.len(), 2);
				// * 3 disputes.
				assert_eq!(expected_para_inherent_data.disputes.len(), 3);
				let mut inherent_data = InherentData::new();
				inherent_data
					.put_data(PARACHAINS_INHERENT_IDENTIFIER, &expected_para_inherent_data)
					.unwrap();

				// The current schedule is empty prior to calling `create_inherent_enter`.
				assert_eq!(<scheduler::Pallet<Test>>::scheduled(), vec![]);

				// Nothing is filtered out (including the backed candidates.)
				let limit_inherent_data =
					Pallet::<Test>::create_inherent_inner(&inherent_data.clone()).unwrap();
				assert!(limit_inherent_data != expected_para_inherent_data);

				// Three disputes is over weight (see previous test), so we expect to only see 2 disputes
				assert_eq!(limit_inherent_data.disputes.len(), 2);
				// Ensure disputes are filtered as expected
				assert_eq!(limit_inherent_data.disputes[0].session, 1);
				assert_eq!(limit_inherent_data.disputes[1].session, 2);
				// Ensure all bitfields are included as these are still not over weight
				assert_eq!(
					limit_inherent_data.bitfields.len(),
					expected_para_inherent_data.bitfields.len()
				);
				// Ensure that all backed candidates are filtered out as either would make the block over weight
				assert_eq!(limit_inherent_data.backed_candidates.len(), 0);

				// The schedule is still empty prior to calling `enter`. (`create_inherent_inner` should not
				// alter storage, but just double checking for sanity).
				assert_eq!(<scheduler::Pallet<Test>>::scheduled(), vec![]);

				assert_eq!(Pallet::<Test>::on_chain_votes(), None);
				// Call enter with our 2 disputes
				assert_ok!(Pallet::<Test>::enter(
					frame_system::RawOrigin::None.into(),
					limit_inherent_data,
				));

				assert_eq!(
					// The length of this vec is equal to the number of candidates, so we know
					// all of our candidates got filtered out
					Pallet::<Test>::on_chain_votes()
						.unwrap()
						.backing_validators_per_candidate
						.len(),
					0,
				);
			});
		}

		#[test]
		// Ensure that we abort if we encounter an over weight block for disputes + bitfields
		fn limit_dispute_data_ignore_backed_candidates_overweight() {
			new_test_ext(MockGenesisConfig::default()).execute_with(|| {
				// Create the inherent data for this block
				let dispute_statements = BTreeMap::new();

				let mut backed_and_concluding = BTreeMap::new();
				// 2 backed candidates shall be scheduled
				backed_and_concluding.insert(0, 2);
				backed_and_concluding.insert(1, 2);

				let scenario = make_inherent_data(TestConfig {
					dispute_statements,
					// 2 backed candidates + 3 disputes (at sessions 2, 1 and 1)
					dispute_sessions: vec![0, 0, 2, 2, 1],
					backed_and_concluding,
					num_validators_per_core: 4,
					includes_code_upgrade: None,
				});

				let expected_para_inherent_data = scenario.data.clone();

				// Check the para inherent data is as expected:
				// * 1 bitfield per validator (4 validators per core, 2 backed candidates, 3 disputes => 4*5 = 20)
				assert_eq!(expected_para_inherent_data.bitfields.len(), 20);
				// * 2 backed candidates
				assert_eq!(expected_para_inherent_data.backed_candidates.len(), 2);
				// * 3 disputes.
				assert_eq!(expected_para_inherent_data.disputes.len(), 3);
				let mut inherent_data = InherentData::new();
				inherent_data
					.put_data(PARACHAINS_INHERENT_IDENTIFIER, &expected_para_inherent_data)
					.unwrap();

				// The current schedule is empty prior to calling `create_inherent_enter`.
				assert_eq!(<scheduler::Pallet<Test>>::scheduled(), vec![]);

				// Ensure that calling enter with 3 disputes and 2 candidates is over weight
				assert_ok!(Pallet::<Test>::enter(
					frame_system::RawOrigin::None.into(),
					expected_para_inherent_data,
				));

				assert_eq!(
					// The length of this vec is equal to the number of candidates, so we know
					// all of our candidates got filtered out
					Pallet::<Test>::on_chain_votes()
						.unwrap()
						.backing_validators_per_candidate
						.len(),
					0,
				);
			});
		}

		#[test]
		// Ensure that when a block is over weight due to disputes and bitfields, the bitfields are
		// filtered to accommodate the block size and no backed candidates are included.
		fn limit_bitfields() {
			new_test_ext(MockGenesisConfig::default()).execute_with(|| {
				// Create the inherent data for this block
				let mut dispute_statements = BTreeMap::new();
				// Cap the number of statements per dispute to 20 in order to ensure we have enough
				// space in the block for some (but not all) bitfields
				dispute_statements.insert(2, 20);
				dispute_statements.insert(3, 20);
				dispute_statements.insert(4, 20);

				let mut backed_and_concluding = BTreeMap::new();
				// Schedule 2 backed candidates
				backed_and_concluding.insert(0, 2);
				backed_and_concluding.insert(1, 2);

				let scenario = make_inherent_data(TestConfig {
					dispute_statements,
					// 2 backed candidates + 3 disputes (at sessions 2, 1 and 1)
					dispute_sessions: vec![0, 0, 2, 2, 1],
					backed_and_concluding,
					num_validators_per_core: 5,
					includes_code_upgrade: None,
				});

				let expected_para_inherent_data = scenario.data.clone();

				// Check the para inherent data is as expected:
				// * 1 bitfield per validator (5 validators per core, 2 backed candidates, 3 disputes => 4*5 = 20),
				assert_eq!(expected_para_inherent_data.bitfields.len(), 25);
				// * 2 backed candidates,
				assert_eq!(expected_para_inherent_data.backed_candidates.len(), 2);
				// * 3 disputes.
				assert_eq!(expected_para_inherent_data.disputes.len(), 3);
				let mut inherent_data = InherentData::new();
				inherent_data
					.put_data(PARACHAINS_INHERENT_IDENTIFIER, &expected_para_inherent_data)
					.unwrap();

				// The current schedule is empty prior to calling `create_inherent_enter`.
				assert_eq!(<scheduler::Pallet<Test>>::scheduled(), vec![]);

				// Nothing is filtered out (including the backed candidates.)
				let limit_inherent_data =
					Pallet::<Test>::create_inherent_inner(&inherent_data.clone()).unwrap();
				assert!(limit_inherent_data != expected_para_inherent_data);

				// Three disputes is over weight (see previous test), so we expect to only see 2 disputes
				assert_eq!(limit_inherent_data.disputes.len(), 2);
				// Ensure disputes are filtered as expected
				assert_eq!(limit_inherent_data.disputes[0].session, 1);
				assert_eq!(limit_inherent_data.disputes[1].session, 2);
				// Ensure all bitfields are included as these are still not over weight
				assert_eq!(limit_inherent_data.bitfields.len(), 20,);
				// Ensure that all backed candidates are filtered out as either would make the block over weight
				assert_eq!(limit_inherent_data.backed_candidates.len(), 0);

				// The schedule is still empty prior to calling `enter`. (`create_inherent_inner` should not
				// alter storage, but just double checking for sanity).
				assert_eq!(<scheduler::Pallet<Test>>::scheduled(), vec![]);

				assert_eq!(Pallet::<Test>::on_chain_votes(), None);
				// Call enter with our 2 disputes
				assert_ok!(Pallet::<Test>::enter(
					frame_system::RawOrigin::None.into(),
					limit_inherent_data,
				));

				assert_eq!(
					// The length of this vec is equal to the number of candidates, so we know
					// all of our candidates got filtered out
					Pallet::<Test>::on_chain_votes()
						.unwrap()
						.backing_validators_per_candidate
						.len(),
					0,
				);
			});
		}

		#[test]
		// Ensure that when a block is over weight due to disputes and bitfields, we abort
		fn limit_bitfields_overweight() {
			new_test_ext(MockGenesisConfig::default()).execute_with(|| {
				// Create the inherent data for this block
				let mut dispute_statements = BTreeMap::new();
				// Control the number of statements per dispute to ensure we have enough space
				// in the block for some (but not all) bitfields
				dispute_statements.insert(2, 20);
				dispute_statements.insert(3, 20);
				dispute_statements.insert(4, 20);

				let mut backed_and_concluding = BTreeMap::new();
				// 2 backed candidates shall be scheduled
				backed_and_concluding.insert(0, 2);
				backed_and_concluding.insert(1, 2);

				let scenario = make_inherent_data(TestConfig {
					dispute_statements,
					// 2 backed candidates + 3 disputes (at sessions 2, 1 and 1)
					dispute_sessions: vec![0, 0, 2, 2, 1],
					backed_and_concluding,
					num_validators_per_core: 5,
					includes_code_upgrade: None,
				});

				let expected_para_inherent_data = scenario.data.clone();

				// Check the para inherent data is as expected:
				// * 1 bitfield per validator (5 validators per core, 2 backed candidates, 3 disputes => 5*5 = 25)
				assert_eq!(expected_para_inherent_data.bitfields.len(), 25);
				// * 2 backed candidates
				assert_eq!(expected_para_inherent_data.backed_candidates.len(), 2);
				// * 3 disputes.
				assert_eq!(expected_para_inherent_data.disputes.len(), 3);
				let mut inherent_data = InherentData::new();
				inherent_data
					.put_data(PARACHAINS_INHERENT_IDENTIFIER, &expected_para_inherent_data)
					.unwrap();

				// The current schedule is empty prior to calling `create_inherent_enter`.
				assert_eq!(<scheduler::Pallet<Test>>::scheduled(), vec![]);

				assert_ok!(Pallet::<Test>::enter(
					frame_system::RawOrigin::None.into(),
					expected_para_inherent_data,
				));

				assert_eq!(
					// The length of this vec is equal to the number of candidates, so we know
					// all of our candidates got filtered out
					Pallet::<Test>::on_chain_votes()
						.unwrap()
						.backing_validators_per_candidate
						.len(),
					0,
				);
			});
		}

		#[test]
		// Ensure that when a block is over weight due to disputes and bitfields, we abort
		fn limit_candidates_over_weight() {
			new_test_ext(MockGenesisConfig::default()).execute_with(|| {
				// Create the inherent data for this block
				let mut dispute_statements = BTreeMap::new();
				// Control the number of statements per dispute to ensure we have enough space
				// in the block for some (but not all) bitfields
				dispute_statements.insert(2, 17);
				dispute_statements.insert(3, 17);
				dispute_statements.insert(4, 17);

				let mut backed_and_concluding = BTreeMap::new();
				// 2 backed candidates shall be scheduled
				backed_and_concluding.insert(0, 16);
				backed_and_concluding.insert(1, 25);

				let scenario = make_inherent_data(TestConfig {
					dispute_statements,
					dispute_sessions: vec![0, 0, 2, 2, 1], // 2 backed candidates, 3 disputes at sessions 2, 1 and 1 respectively
					backed_and_concluding,
					num_validators_per_core: 5,
					includes_code_upgrade: None,
				});

				let expected_para_inherent_data = scenario.data.clone();

				// Check the para inherent data is as expected:
				// * 1 bitfield per validator (5 validators per core, 2 backed candidates, 3 disputes => 5*5 = 25)
				assert_eq!(expected_para_inherent_data.bitfields.len(), 25);
				// * 2 backed candidates
				assert_eq!(expected_para_inherent_data.backed_candidates.len(), 2);
				// * 3 disputes.
				assert_eq!(expected_para_inherent_data.disputes.len(), 3);
				let mut inherent_data = InherentData::new();
				inherent_data
					.put_data(PARACHAINS_INHERENT_IDENTIFIER, &expected_para_inherent_data)
					.unwrap();

				let limit_inherent_data =
					Pallet::<Test>::create_inherent_inner(&inherent_data.clone()).unwrap();
				// Expect that inherent data is filtered to include only 1 backed candidate and 2 disputes
				assert!(limit_inherent_data != expected_para_inherent_data);

				// * 1 bitfields
				assert_eq!(limit_inherent_data.bitfields.len(), 25);
				// * 2 backed candidates
				assert_eq!(limit_inherent_data.backed_candidates.len(), 1);
				// * 3 disputes.
				assert_eq!(limit_inherent_data.disputes.len(), 2);

				// The current schedule is empty prior to calling `create_inherent_enter`.
				assert_eq!(<scheduler::Pallet<Test>>::scheduled(), vec![]);

				assert_ok!(Pallet::<Test>::enter(
					frame_system::RawOrigin::None.into(),
					limit_inherent_data,
				));

				assert_eq!(
					// The length of this vec is equal to the number of candidates, so we know our 2
					// backed candidates did not get filtered out
					Pallet::<Test>::on_chain_votes()
						.unwrap()
						.backing_validators_per_candidate
						.len(),
					1
				);
			});
		}

		#[test]
		// Ensure that when a block is over weight due to disputes and bitfields, we abort
		fn limit_candidates_over_weight_overweight() {
			new_test_ext(MockGenesisConfig::default()).execute_with(|| {
				// Create the inherent data for this block
				let mut dispute_statements = BTreeMap::new();
				// Control the number of statements per dispute to ensure we have enough space
				// in the block for some (but not all) bitfields
				dispute_statements.insert(2, 17);
				dispute_statements.insert(3, 17);
				dispute_statements.insert(4, 17);

				let mut backed_and_concluding = BTreeMap::new();
				// 2 backed candidates shall be scheduled
				backed_and_concluding.insert(0, 16);
				backed_and_concluding.insert(1, 25);

				let scenario = make_inherent_data(TestConfig {
					dispute_statements,
					dispute_sessions: vec![0, 0, 2, 2, 1], // 2 backed candidates, 3 disputes at sessions 2, 1 and 1 respectively
					backed_and_concluding,
					num_validators_per_core: 5,
					includes_code_upgrade: None,
				});

				let expected_para_inherent_data = scenario.data.clone();

				// Check the para inherent data is as expected:
				// * 1 bitfield per validator (5 validators per core, 2 backed candidates, 3 disputes => 5*5 = 25)
				assert_eq!(expected_para_inherent_data.bitfields.len(), 25);
				// * 2 backed candidates
				assert_eq!(expected_para_inherent_data.backed_candidates.len(), 2);
				// * 3 disputes.
				assert_eq!(expected_para_inherent_data.disputes.len(), 3);

				assert_ok!(Pallet::<Test>::enter(
					frame_system::RawOrigin::None.into(),
					expected_para_inherent_data,
				));

				assert_eq!(
					// The length of this vec is equal to the number of candidates, so we know our 2
					// backed candidates did not get filtered out
					Pallet::<Test>::on_chain_votes()
						.unwrap()
						.backing_validators_per_candidate
						.len(),
					0
				);
			});
		}
	}

	fn default_header() -> primitives::v1::Header {
		primitives::v1::Header {
			parent_hash: Default::default(),
			number: 0,
			state_root: Default::default(),
			extrinsics_root: Default::default(),
			digest: Default::default(),
		}
	}

	mod sanitizers {
		use super::*;

		use crate::inclusion::tests::{
			back_candidate, collator_sign_candidate, BackingKind, TestCandidateBuilder,
		};
		use bitvec::order::Lsb0;
		use primitives::v1::{
			AvailabilityBitfield, GroupIndex, Hash, Id as ParaId, SignedAvailabilityBitfield,
			ValidatorIndex,
		};

		use crate::mock::Test;
		use futures::executor::block_on;
		use keyring::Sr25519Keyring;
		use primitives::v0::PARACHAIN_KEY_TYPE_ID;
		use sc_keystore::LocalKeystore;
		use sp_keystore::{SyncCryptoStore, SyncCryptoStorePtr};
		use std::sync::Arc;

		fn validator_pubkeys(val_ids: &[keyring::Sr25519Keyring]) -> Vec<ValidatorId> {
			val_ids.iter().map(|v| v.public().into()).collect()
		}

		#[test]
		fn bitfields() {
			let header = default_header();
			let parent_hash = header.hash();
			// 2 cores means two bits
			let expected_bits = 2;
			let session_index = SessionIndex::from(0_u32);

			let crypto_store = LocalKeystore::in_memory();
			let crypto_store = Arc::new(crypto_store) as SyncCryptoStorePtr;
			let signing_context = SigningContext { parent_hash, session_index };

			let validators = vec![
				keyring::Sr25519Keyring::Alice,
				keyring::Sr25519Keyring::Bob,
				keyring::Sr25519Keyring::Charlie,
				keyring::Sr25519Keyring::Dave,
			];
			for validator in validators.iter() {
				SyncCryptoStore::sr25519_generate_new(
					&*crypto_store,
					PARACHAIN_KEY_TYPE_ID,
					Some(&validator.to_seed()),
				)
				.unwrap();
			}
			let validator_public = validator_pubkeys(&validators);

			let unchecked_bitfields = [
				BitVec::<Lsb0, u8>::repeat(true, expected_bits),
				BitVec::<Lsb0, u8>::repeat(true, expected_bits),
				{
					let mut bv = BitVec::<Lsb0, u8>::repeat(false, expected_bits);
					bv.set(expected_bits - 1, true);
					bv
				},
			]
			.iter()
			.enumerate()
			.map(|(vi, ab)| {
				let validator_index = ValidatorIndex::from(vi as u32);
				block_on(SignedAvailabilityBitfield::sign(
					&crypto_store,
					AvailabilityBitfield::from(ab.clone()),
					&signing_context,
					validator_index,
					&validator_public[vi],
				))
				.unwrap()
				.unwrap()
				.into_unchecked()
			})
			.collect::<Vec<_>>();

			let disputed_bitfield = DisputedBitfield::zeros(expected_bits);

			{
				assert_eq!(
					sanitize_bitfields::<Test, VERIFY_SIGS>(
						unchecked_bitfields.clone(),
						disputed_bitfield.clone(),
						expected_bits,
						parent_hash,
						session_index,
						&validator_public[..]
					),
					unchecked_bitfields.clone()
				);
				assert_eq!(
					sanitize_bitfields::<Test, SKIP_SIG_VERIFY>(
						unchecked_bitfields.clone(),
						disputed_bitfield.clone(),
						expected_bits,
						parent_hash,
						session_index,
						&validator_public[..]
					),
					unchecked_bitfields.clone()
				);
			}

			// disputed bitfield is non-zero
			{
				let mut disputed_bitfield = DisputedBitfield::zeros(expected_bits);
				// pretend the first core was freed by either a malicious validator
				// or by resolved dispute
				disputed_bitfield.0.set(0, true);

				assert_eq!(
					sanitize_bitfields::<Test, VERIFY_SIGS>(
						unchecked_bitfields.clone(),
						disputed_bitfield.clone(),
						expected_bits,
						parent_hash,
						session_index,
						&validator_public[..]
					)
					.len(),
					1
				);
				assert_eq!(
					sanitize_bitfields::<Test, SKIP_SIG_VERIFY>(
						unchecked_bitfields.clone(),
						disputed_bitfield.clone(),
						expected_bits,
						parent_hash,
						session_index,
						&validator_public[..]
					)
					.len(),
					1
				);
			}

			// bitfield size mismatch
			{
				assert!(sanitize_bitfields::<Test, VERIFY_SIGS>(
					unchecked_bitfields.clone(),
					disputed_bitfield.clone(),
					expected_bits + 1,
					parent_hash,
					session_index,
					&validator_public[..]
				)
				.is_empty());
				assert!(sanitize_bitfields::<Test, SKIP_SIG_VERIFY>(
					unchecked_bitfields.clone(),
					disputed_bitfield.clone(),
					expected_bits + 1,
					parent_hash,
					session_index,
					&validator_public[..]
				)
				.is_empty());
			}

			// remove the last validator
			{
				let shortened = validator_public.len() - 2;
				assert_eq!(
					&sanitize_bitfields::<Test, VERIFY_SIGS>(
						unchecked_bitfields.clone(),
						disputed_bitfield.clone(),
						expected_bits,
						parent_hash,
						session_index,
						&validator_public[..shortened]
					)[..],
					&unchecked_bitfields[..shortened]
				);
				assert_eq!(
					&sanitize_bitfields::<Test, SKIP_SIG_VERIFY>(
						unchecked_bitfields.clone(),
						disputed_bitfield.clone(),
						expected_bits,
						parent_hash,
						session_index,
						&validator_public[..shortened]
					)[..],
					&unchecked_bitfields[..shortened]
				);
			}

			// switch ordering of bitfields
			{
				let mut unchecked_bitfields = unchecked_bitfields.clone();
				let x = unchecked_bitfields.swap_remove(0);
				unchecked_bitfields.push(x);
				assert_eq!(
					&sanitize_bitfields::<Test, VERIFY_SIGS>(
						unchecked_bitfields.clone(),
						disputed_bitfield.clone(),
						expected_bits,
						parent_hash,
						session_index,
						&validator_public[..]
					)[..],
					&unchecked_bitfields[..(unchecked_bitfields.len() - 2)]
				);
				assert_eq!(
					&sanitize_bitfields::<Test, SKIP_SIG_VERIFY>(
						unchecked_bitfields.clone(),
						disputed_bitfield.clone(),
						expected_bits,
						parent_hash,
						session_index,
						&validator_public[..]
					)[..],
					&unchecked_bitfields[..(unchecked_bitfields.len() - 2)]
				);
			}

			// check the validators signature
			{
				use primitives::v1::ValidatorSignature;
				let mut unchecked_bitfields = unchecked_bitfields.clone();

				// insert a bad signature for the last bitfield
				let last_bit_idx = unchecked_bitfields.len() - 1;
				unchecked_bitfields
					.get_mut(last_bit_idx)
					.and_then(|u| Some(u.set_signature(ValidatorSignature::default())))
					.expect("we are accessing a valid index");
				assert_eq!(
					&sanitize_bitfields::<Test, VERIFY_SIGS>(
						unchecked_bitfields.clone(),
						disputed_bitfield.clone(),
						expected_bits,
						parent_hash,
						session_index,
						&validator_public[..]
					)[..],
					&unchecked_bitfields[..last_bit_idx]
				);
				assert_eq!(
					&sanitize_bitfields::<Test, SKIP_SIG_VERIFY>(
						unchecked_bitfields.clone(),
						disputed_bitfield.clone(),
						expected_bits,
						parent_hash,
						session_index,
						&validator_public[..]
					)[..],
					&unchecked_bitfields[..]
				);
			}
		}

		#[test]
		fn candidates() {
			const RELAY_PARENT_NUM: u32 = 3;

			let header = default_header();
			let relay_parent = header.hash();
			let session_index = SessionIndex::from(0_u32);

			let keystore = LocalKeystore::in_memory();
			let keystore = Arc::new(keystore) as SyncCryptoStorePtr;
			let signing_context = SigningContext { parent_hash: relay_parent, session_index };

			let validators = vec![
				keyring::Sr25519Keyring::Alice,
				keyring::Sr25519Keyring::Bob,
				keyring::Sr25519Keyring::Charlie,
				keyring::Sr25519Keyring::Dave,
			];
			for validator in validators.iter() {
				SyncCryptoStore::sr25519_generate_new(
					&*keystore,
					PARACHAIN_KEY_TYPE_ID,
					Some(&validator.to_seed()),
				)
				.unwrap();
			}

			let has_concluded_invalid = |_candidate: CandidateHash| -> bool { false };

			let scheduled = (0_usize..2)
				.into_iter()
				.map(|idx| {
					let ca = CoreAssignment {
						kind: scheduler::AssignmentKind::Parachain,
						group_idx: GroupIndex::from(idx as u32),
						para_id: ParaId::from(1_u32 + idx as u32),
						core: CoreIndex::from(idx as u32),
					};
					ca
				})
				.collect::<Vec<_>>();
			let scheduled = &scheduled[..];

			let group_validators = |group_index: GroupIndex| {
				match group_index {
					group_index if group_index == GroupIndex::from(0) => Some(vec![0, 1]),
					group_index if group_index == GroupIndex::from(1) => Some(vec![2, 3]),
					_ => panic!("Group index out of bounds for 2 parachains and 1 parathread core"),
				}
				.map(|m| m.into_iter().map(ValidatorIndex).collect::<Vec<_>>())
			};

			let backed_candidates = (0_usize..2)
				.into_iter()
				.map(|idx0| {
					let idx1 = idx0 + 1;
					let mut candidate = TestCandidateBuilder {
						para_id: ParaId::from(idx1),
						relay_parent,
						pov_hash: Hash::repeat_byte(idx1 as u8),
						persisted_validation_data_hash: [42u8; 32].into(),
						hrmp_watermark: RELAY_PARENT_NUM,
						..Default::default()
					}
					.build();

					collator_sign_candidate(Sr25519Keyring::One, &mut candidate);

					let backed = block_on(back_candidate(
						candidate,
						&validators,
						group_validators(GroupIndex::from(idx0 as u32)).unwrap().as_ref(),
						&keystore,
						&signing_context,
						BackingKind::Threshold,
					));
					backed
				})
				.collect::<Vec<_>>();

			// happy path
			assert_eq!(
				sanitize_backed_candidates::<Test, _>(
					relay_parent,
					backed_candidates.clone(),
					has_concluded_invalid,
					scheduled
				),
				backed_candidates
			);

			// nothing is scheduled, so no paraids match, thus all backed candidates are skipped
			{
				let scheduled = &[][..];
				assert!(sanitize_backed_candidates::<Test, _>(
					relay_parent,
					backed_candidates.clone(),
					has_concluded_invalid,
					scheduled
				)
				.is_empty());
			}

			// relay parent mismatch
			{
				let relay_parent = Hash::repeat_byte(0xFA);
				assert!(sanitize_backed_candidates::<Test, _>(
					relay_parent,
					backed_candidates.clone(),
					has_concluded_invalid,
					scheduled
				)
				.is_empty());
			}

			// candidates that have concluded as invalid are filtered out
			{
				// mark every second one as concluded invalid
				let set = {
					let mut set = std::collections::HashSet::new();
					for (idx, backed_candidate) in backed_candidates.iter().enumerate() {
						if idx & 0x01 == 0 {
							set.insert(backed_candidate.hash().clone());
						}
					}
					set
				};
				let has_concluded_invalid = |candidate: CandidateHash| set.contains(&candidate);
				assert_eq!(
					sanitize_backed_candidates::<Test, _>(
						relay_parent,
						backed_candidates.clone(),
						has_concluded_invalid,
						scheduled
					)
					.len(),
					backed_candidates.len() / 2
				);
			}
		}
	}
}<|MERGE_RESOLUTION|>--- conflicted
+++ resolved
@@ -56,16 +56,6 @@
 mod benchmarking;
 
 const LOG_TARGET: &str = "runtime::inclusion-inherent";
-<<<<<<< HEAD
-// In the future, we should benchmark these consts; these are all untested assumptions for now.
-const BACKED_CANDIDATE_WEIGHT: Weight = 100_000;
-const INCLUSION_INHERENT_CLAIMED_WEIGHT: Weight = 1_000_000_000;
-// we assume that 75% of an paras inherent's weight is used processing backed candidates
-const MINIMAL_INCLUSION_INHERENT_WEIGHT: Weight = INCLUSION_INHERENT_CLAIMED_WEIGHT / 4;
-// The upper bound of cores used for calculating the worst case weight of enacting candidates. This
-// value must be updated anytime a production configuration increases the upper bound of cores.
-const MAX_EXPECTED_CORES_FOR_WEIGHT_CALC: Weight = 100;
-=======
 const SKIP_SIG_VERIFY: bool = false;
 pub(crate) const VERIFY_SIGS: bool = true;
 
@@ -189,7 +179,6 @@
 }
 
 pub use pallet::*;
->>>>>>> e0295edf
 
 #[frame_support::pallet]
 pub mod pallet {
@@ -201,16 +190,12 @@
 
 	#[pallet::config]
 	#[pallet::disable_frame_system_supertrait_check]
-<<<<<<< HEAD
-	pub trait Config: inclusion::Config + scheduler::Config + configuration::Config {}
-=======
 	pub trait Config:
 		inclusion::Config + scheduler::Config + initializer::Config + pallet_babe::Config
 	{
 		/// Weight information for extrinsics in this pallet.
 		type WeightInfo: WeightInfo;
 	}
->>>>>>> e0295edf
 
 	#[pallet::error]
 	pub enum Error<T> {
@@ -328,30 +313,22 @@
 	#[pallet::call]
 	impl<T: Config> Pallet<T> {
 		/// Enter the paras inherent. This will process bitfields and backed candidates.
-		#[pallet::weight((
-<<<<<<< HEAD
-			{
-				let c = <configuration::Pallet<T>>::config();
+		#[pallet::weight(({
 				let enact_candidate_weight = <inclusion::Pallet<T>>::enact_candidate_weight(
+					c.hrmp_max_parathread_inbound_channels,
+					c.hrmp_max_parachain_inbound_channels,
+					c.max_upward_message_num_per_candidate,
 					c.hrmp_max_message_num_per_candidate,
-					c.max_upward_message_num_per_candidate,
-					c.hrmp_max_parachain_inbound_channels,
-					c.hrmp_max_parathread_inbound_channels,
 				)
 				// NOTE: this will need to updated if the max number of cores changes.
 				* MAX_EXPECTED_CORES_FOR_WEIGHT_CALC;
 
-				MINIMAL_INCLUSION_INHERENT_WEIGHT
-				+ data.backed_candidates.len() as Weight * BACKED_CANDIDATE_WEIGHT
-				+ enact_candidate_weight
+				enact_candidate_weight + paras_inherent_total_weight::<T>(
+					data.backed_candidates.as_slice(),
+					data.bitfields.as_slice(),
+					data.disputes.as_slice(),
+				)
 			},
-=======
-			paras_inherent_total_weight::<T>(
-				data.backed_candidates.as_slice(),
-				data.bitfields.as_slice(),
-				data.disputes.as_slice(),
-			),
->>>>>>> e0295edf
 			DispatchClass::Mandatory,
 		))]
 		pub fn enter(
@@ -472,12 +449,7 @@
 
 			// Process new availability bitfields, yielding any availability cores whose
 			// work has now concluded.
-<<<<<<< HEAD
-			let expected_bits = <scheduler::Pallet<T>>::availability_cores().len();
 			let (freed_concluded, enacted_weight) = <inclusion::Pallet<T>>::process_bitfields(
-=======
-			let freed_concluded = <inclusion::Pallet<T>>::process_bitfields(
->>>>>>> e0295edf
 				expected_bits,
 				signed_bitfields,
 				disputed_bitfield,
@@ -537,14 +509,6 @@
 	}
 }
 
-<<<<<<< HEAD
-			Ok(Some(
-				enacted_weight +
-					MINIMAL_INCLUSION_INHERENT_WEIGHT +
-					(backed_candidates_len * BACKED_CANDIDATE_WEIGHT),
-			)
-			.into())
-=======
 impl<T: Config> Pallet<T> {
 	/// Create the `ParachainsInherentData` that gets passed to [`Self::enter`] in [`Self::create_inherent`].
 	/// This code is pulled out of [`Self::create_inherent`] so it can be unit tested.
@@ -714,7 +678,6 @@
 		let core_idx = core_idx.0 as usize;
 		if core_idx < expected_bits {
 			bitvec.set(core_idx, true);
->>>>>>> e0295edf
 		}
 	}
 	DisputedBitfield::from(bitvec)
